--- conflicted
+++ resolved
@@ -46,11 +46,8 @@
 - Fix dataloader for fetching checkout info - #7084 by @IKarbowiak
 - Update also draft order line total price after getting the unit price from plugin - #7080 by @IKarbowiak
 - Fix failing product tasks when instances are removed - #7092 by @IKarbowiak
-<<<<<<< HEAD
-- Catch invalid ID in query and raise ValidationError - #7114 by @d-wysocki
-=======
+- Catch invalid object ID and raise ValidationError - #7114 by @d-wysocki
 - Update GraphQL endpoint to only match exactly `/graphql/` without trailing characters - #7117 by @IKarbowiak
->>>>>>> 066a785f
 
 ### Breaking
 - Multichannel MVP: Multicurrency - #6242 by @fowczarek @d-wysocki
