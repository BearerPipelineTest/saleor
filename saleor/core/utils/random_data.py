--- conflicted
+++ resolved
@@ -1,8 +1,5 @@
-<<<<<<< HEAD
+import datetime
 import itertools
-=======
-import datetime
->>>>>>> f7897c7a
 import json
 import os
 import random
@@ -463,18 +460,9 @@
 
 
 def create_orders(how_many=10):
-<<<<<<< HEAD
-    discounts = Sale.objects.active(date.today()).prefetch_related(
-        "products", "categories", "collections"
-    )
+    discounts = fetch_discounts(datetime.date.today())
     for _ in range(how_many):
         order = create_fake_order(discounts)
-=======
-    taxes = get_taxes_for_country(Country(settings.DEFAULT_COUNTRY))
-    discounts = fetch_discounts(datetime.date.today())
-    for dummy in range(how_many):
-        order = create_fake_order(discounts, taxes)
->>>>>>> f7897c7a
         yield "Order: %s" % (order,)
 
 
