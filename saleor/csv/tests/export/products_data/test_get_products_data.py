import json

import graphene
from measurement.measures import Weight

from .....attribute.models import Attribute, AttributeValue
from .....attribute.utils import associate_attribute_values_to_instance
from .....channel.models import Channel
from .....product.models import Product, ProductVariant, VariantMedia
from .....warehouse.models import Warehouse
from ....utils import ProductExportFields
from ....utils.products_data import get_products_data
from .utils import (
    add_channel_to_expected_product_data,
    add_channel_to_expected_variant_data,
    add_product_attribute_data_to_expected_data,
    add_stocks_to_expected_data,
    add_variant_attribute_data_to_expected_data,
)


def test_get_products_data(product, product_with_image, collection, image, channel_USD):
    # given
    product.description = {
        "blocks": [
            {"data": {"text": "This is an example description."}, "type": "paragraph"}
        ]
    }
    product.weight = Weight(kg=5)
    product.save(update_fields=["description", "weight"])

    collection.products.add(product)

    variant = product.variants.first()
    VariantMedia.objects.create(variant=variant, media=product.media.first())

    products = Product.objects.all()
    export_fields = set(
        value
        for mapping in ProductExportFields.HEADERS_TO_FIELDS_MAPPING.values()
        for value in mapping.values()
    )
    warehouse_ids = [str(warehouse.pk) for warehouse in Warehouse.objects.all()]
    attribute_ids = [str(attr.pk) for attr in Attribute.objects.all()]
    channel_ids = [str(channel.pk) for channel in Channel.objects.all()]

    variants = []
    for variant in product.variants.all():
        for attr in variant.attributes.all():
            attribute_ids.append(str(attr.assignment.attribute.pk))
        variant.weight = Weight(kg=3)
        variants.append(variant)

    ProductVariant.objects.bulk_update(variants, ["weight"])

    variants = []
    for variant in product_with_image.variants.all():
        variant.weight = None
        variants.append(variant)
    ProductVariant.objects.bulk_update(variants, ["weight"])

    # when
    result_data = get_products_data(
        products, export_fields, attribute_ids, warehouse_ids, channel_ids
    )

    # then
    expected_data = []
    for product in products.order_by("pk"):
        id = graphene.Node.to_global_id("Product", product.pk)
        product_data = {
            "id": id,
            "name": product.name,
            "description_as_str": json.dumps(product.description),
            "category__slug": product.category.slug,
            "product_type__name": product.product_type.name,
            "charge_taxes": product.charge_taxes,
            "collections__slug": (
                ""
                if not product.collections.all()
                else product.collections.first().slug
            ),
            "product_weight": (
                "{} g".format(int(product.weight.value)) if product.weight else ""
            ),
            "media__image": (
                ""
                if not product.media.all()
                else "http://mirumee.com{}".format(product.media.first().image.url)
            ),
        }

        product_data = add_product_attribute_data_to_expected_data(
            product_data, product, attribute_ids
        )
        product_data = add_channel_to_expected_product_data(
            product_data, product, channel_ids
        )

        for variant in product.variants.all():
            data = {
                "variants__sku": variant.sku,
                "variants__media__image": (
                    ""
                    if not variant.media.all()
                    else "http://mirumee.com{}".format(variant.media.first().image.url)
                ),
                "variant_weight": (
                    "{} g".foramt(int(variant.weight.value)) if variant.weight else ""
                ),
            }
            data.update(product_data)

            data = add_stocks_to_expected_data(data, variant, warehouse_ids)
            data = add_variant_attribute_data_to_expected_data(
                data, variant, attribute_ids
            )
            data = add_channel_to_expected_variant_data(data, variant, channel_ids)

            expected_data.append(data)
    assert result_data == expected_data


def test_get_products_data_for_specified_attributes(
    product, product_with_variant_with_two_attributes
):
    # given
    products = Product.objects.all()
    export_fields = {"id", "variants__sku"}
    attribute_ids = [str(attr.pk) for attr in Attribute.objects.all()][:1]
    warehouse_ids = []
    channel_ids = []

    # when
    result_data = get_products_data(
        products, export_fields, attribute_ids, warehouse_ids, channel_ids
    )

    # then
    expected_data = []
    for product in products.order_by("pk"):
        id = graphene.Node.to_global_id("Product", product.pk)
        product_data = {"id": id}

        product_data = add_product_attribute_data_to_expected_data(
            product_data, product, attribute_ids
        )

        for variant in product.variants.all():
            data = {}
            data.update(product_data)
            data["variants__sku"] = variant.sku
            data = add_variant_attribute_data_to_expected_data(
                data, variant, attribute_ids
            )

            expected_data.append(data)

    assert result_data == expected_data


def test_get_products_data_for_specified_warehouses(
    product, product_with_image, variant_with_many_stocks
):
    # given
    product.variants.add(variant_with_many_stocks)

    products = Product.objects.all()
    export_fields = {"id", "variants__sku"}
    warehouse_ids = [str(warehouse.pk) for warehouse in Warehouse.objects.all()][:2]
    attribute_ids = []
    channel_ids = []

    # when
    result_data = get_products_data(
        products, export_fields, attribute_ids, warehouse_ids, channel_ids
    )

    # then
    expected_data = []
    for product in products.order_by("pk"):
        id = graphene.Node.to_global_id("Product", product.pk)
        product_data = {"id": id}

        for variant in product.variants.all():
            data = {"variants__sku": variant.sku}
            data.update(product_data)

            data = add_stocks_to_expected_data(data, variant, warehouse_ids)

            expected_data.append(data)
    for res in result_data:
        assert res in expected_data


def test_get_products_data_for_product_without_channel(
    product, product_with_image, variant_with_many_stocks
):
    # given
    product.variants.add(variant_with_many_stocks)
    product_with_image.channel_listings.all().delete()

    products = Product.objects.all()
    export_fields = {"id", "variants__sku"}
    warehouse_ids = []
    attribute_ids = []
    channel_ids = []

    # when
    result_data = get_products_data(
        products, export_fields, attribute_ids, warehouse_ids, channel_ids
    )

    # then
    expected_data = []
    for product in products.order_by("pk"):
        id = graphene.Node.to_global_id("Product", product.pk)
        product_data = {"id": id}

        for variant in product.variants.all():
            data = {"variants__sku": variant.sku}
            data.update(product_data)

            data = add_stocks_to_expected_data(data, variant, warehouse_ids)

            expected_data.append(data)

    for res in result_data:
        assert res in expected_data


def test_get_products_data_for_specified_warehouses_channels_and_attributes(
    file_attribute,
    page_list,
    product,
    product_type_page_reference_attribute,
    product_type_product_reference_attribute,
    numeric_attribute,
    product_with_image,
    product_with_variant_with_two_attributes,
    rich_text_attribute,
    color_attribute,
    boolean_attribute,
    variant_with_many_stocks,
    swatch_attribute,
):
    # given
    product.variants.add(variant_with_many_stocks)
    product.product_type.variant_attributes.add(
        file_attribute,
        product_type_page_reference_attribute,
        product_type_product_reference_attribute,
        numeric_attribute,
        rich_text_attribute,
<<<<<<< HEAD
        swatch_attribute,
=======
        boolean_attribute,
>>>>>>> d91841d9
    )
    product.product_type.product_attributes.add(
        file_attribute,
        product_type_page_reference_attribute,
        product_type_product_reference_attribute,
        numeric_attribute,
        rich_text_attribute,
<<<<<<< HEAD
        swatch_attribute,
=======
        boolean_attribute,
    )

    # add boolean attribute
    associate_attribute_values_to_instance(
        variant_with_many_stocks,
        boolean_attribute,
        boolean_attribute.values.first(),
    )
    associate_attribute_values_to_instance(
        product, boolean_attribute, boolean_attribute.values.first()
>>>>>>> d91841d9
    )

    # add rich text attribute
    associate_attribute_values_to_instance(
        variant_with_many_stocks,
        rich_text_attribute,
        rich_text_attribute.values.first(),
    )
    associate_attribute_values_to_instance(
        product, rich_text_attribute, rich_text_attribute.values.first()
    )

    # add page reference attribute
    product_page_ref_value = AttributeValue.objects.create(
        attribute=product_type_page_reference_attribute,
        slug=f"{product.pk}_{page_list[0].pk}",
        name=page_list[0].title,
    )
    variant_page_ref_value = AttributeValue.objects.create(
        attribute=product_type_page_reference_attribute,
        slug=f"{variant_with_many_stocks.pk}_{page_list[1].pk}",
        name=page_list[1].title,
    )
    associate_attribute_values_to_instance(
        variant_with_many_stocks,
        product_type_page_reference_attribute,
        variant_page_ref_value,
    )
    associate_attribute_values_to_instance(
        product, product_type_page_reference_attribute, product_page_ref_value
    )

    # add product reference attribute
    variant_product_ref_value = AttributeValue.objects.create(
        attribute=product_type_product_reference_attribute,
        slug=(
            f"{variant_with_many_stocks.pk}"
            f"_{product_with_variant_with_two_attributes.pk}"
        ),
        name=product_with_variant_with_two_attributes.name,
    )
    product_product_ref_value = AttributeValue.objects.create(
        attribute=product_type_product_reference_attribute,
        slug=f"{product.pk}_{product_with_image.pk}",
        name=product_with_image.name,
    )
    associate_attribute_values_to_instance(
        variant_with_many_stocks,
        product_type_product_reference_attribute,
        variant_product_ref_value,
    )
    associate_attribute_values_to_instance(
        product, product_type_product_reference_attribute, product_product_ref_value
    )

    # add numeric attribute
    numeric_value_1 = numeric_attribute.values.first()
    numeric_value_2 = numeric_attribute.values.last()

    associate_attribute_values_to_instance(
        variant_with_many_stocks, numeric_attribute, numeric_value_1
    )
    associate_attribute_values_to_instance(product, numeric_attribute, numeric_value_2)

    # create assigned product without values
    associate_attribute_values_to_instance(
        product, color_attribute, color_attribute.values.first()
    )
    assigned_product = product.attributes.get(assignment__attribute=color_attribute)
    assigned_product.values.clear()

    # add swatch attribute
    swatch_value_1 = swatch_attribute.values.first()
    swatch_value_2 = swatch_attribute.values.last()

    associate_attribute_values_to_instance(
        variant_with_many_stocks, swatch_attribute, swatch_value_1
    )
    associate_attribute_values_to_instance(product, swatch_attribute, swatch_value_2)

    products = Product.objects.all()
    export_fields = {"id", "variants__sku"}
    warehouse_ids = [str(warehouse.pk) for warehouse in Warehouse.objects.all()]
    attribute_ids = [str(attr.pk) for attr in Attribute.objects.all()]
    channel_ids = [str(channel.pk) for channel in Channel.objects.all()]

    # when
    result_data = get_products_data(
        products, export_fields, attribute_ids, warehouse_ids, channel_ids
    )

    # then
    expected_data = []
    for product in products.order_by("pk"):
        id = graphene.Node.to_global_id("Product", product.pk)
        product_data = {"id": id}

        product_data = add_product_attribute_data_to_expected_data(
            product_data, product, attribute_ids
        )
        product_data = add_channel_to_expected_product_data(
            product_data, product, channel_ids
        )

        for variant in product.variants.all():
            data = {"variants__sku": variant.sku}
            data.update(product_data)

            data = add_stocks_to_expected_data(data, variant, warehouse_ids)
            data = add_variant_attribute_data_to_expected_data(
                data, variant, attribute_ids
            )
            data = add_channel_to_expected_variant_data(data, variant, channel_ids)

            expected_data.append(data)

    assert result_data == expected_data<|MERGE_RESOLUTION|>--- conflicted
+++ resolved
@@ -252,11 +252,8 @@
         product_type_product_reference_attribute,
         numeric_attribute,
         rich_text_attribute,
-<<<<<<< HEAD
         swatch_attribute,
-=======
         boolean_attribute,
->>>>>>> d91841d9
     )
     product.product_type.product_attributes.add(
         file_attribute,
@@ -264,9 +261,7 @@
         product_type_product_reference_attribute,
         numeric_attribute,
         rich_text_attribute,
-<<<<<<< HEAD
         swatch_attribute,
-=======
         boolean_attribute,
     )
 
@@ -278,7 +273,6 @@
     )
     associate_attribute_values_to_instance(
         product, boolean_attribute, boolean_attribute.values.first()
->>>>>>> d91841d9
     )
 
     # add rich text attribute
