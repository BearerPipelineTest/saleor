import graphene
import pytest

from ....checkout.tests.benchmark.test_checkout_mutations import (
    FRAGMENT_ADDRESS,
    FRAGMENT_PRODUCT_VARIANT,
)
from ....tests.utils import get_graphql_content

FRAGMENT_DISCOUNTS = """
  fragment OrderDiscounts on OrderDiscount {
    id
    type
    valueType
    value
    name
    translatedName
  }
"""

FRAGMENT_AVAILABLE_SHIPPING_METHODS = """
    fragment AvailableShippingMethods on ShippingMethod {
        id
        price {
            amount
        }
        minimumOrderPrice {
            amount
            currency
        }
        type
    }
"""

FRAGMENT_ORDER_DETAILS = (
    FRAGMENT_ADDRESS
    + FRAGMENT_PRODUCT_VARIANT
    + FRAGMENT_DISCOUNTS
    + FRAGMENT_AVAILABLE_SHIPPING_METHODS
    + """
<<<<<<< HEAD
        fragment OrderDetail on Order {
          userEmail
          paymentStatus
          paymentStatusDisplay
          status
          statusDisplay
          id
          number
          shippingAddress {
            ...Address
          }
          discounts {
            ...OrderDiscounts
          }
          lines {
            productName
            quantity
            variant {
              ...ProductVariant
            }
            unitPrice {
              currency
              ...Price
            }
          }
          availableShippingMethods {
            ...AvailableShippingMethods
          }
          subtotal {
            ...Price
          }
          total {
            ...Price
=======
      fragment OrderDetail on Order {
        userEmail
        paymentStatus
        paymentStatusDisplay
        status
        statusDisplay
        id
        number
        shippingAddress {
          ...Address
        }
        discounts {
          ...OrderDiscounts
        }
        lines {
          productName
          quantity
          variant {
            ...ProductVariant
>>>>>>> 4ca2b0a1
          }
          unitPrice {
            currency
            ...Price
          }
        }
        subtotal {
          ...Price
        }
        total {
          ...Price
        }
        shippingPrice {
          ...Price
        }
      }
    """
)


@pytest.mark.django_db
@pytest.mark.count_queries(autouse=False)
def test_user_order_details(
    user_api_client, order_with_lines_and_events, count_queries
):
    query = (
        FRAGMENT_ORDER_DETAILS
        + """
          query OrderByToken($token: UUID!) {
            orderByToken(token: $token) {
              ...OrderDetail
            }
          }
        """
    )
    variables = {
        "token": order_with_lines_and_events.token,
    }
    get_graphql_content(user_api_client.post_graphql(query, variables))


FRAGMENT_STAFF_ORDER_DETAILS = (
    FRAGMENT_ORDER_DETAILS
    + """
      fragment OrderStaffDetail on Order {
        ...OrderDetail
        events {
          id
          date
          type
          user {
            email
          }
          message
          email
          emailType
          amount
          paymentId
          paymentGateway
          quantity
          composedId
          orderNumber
          invoiceNumber
          oversoldItems
          lines {
            itemName
          }
          fulfilledItems {
            orderLine {
              id
            }
          }
          warehouse {
            id
          }
          transactionReference
          shippingCostsIncluded
          relatedOrder {
            id
          }
        }
      }
    """
)


@pytest.mark.django_db
@pytest.mark.count_queries(autouse=False)
def test_staff_order_details(
    staff_api_client,
    permission_manage_orders,
    order_with_lines_and_events,
    count_queries,
):
    query = (
        FRAGMENT_STAFF_ORDER_DETAILS
        + """
          query Order($id: ID!) {
            order(id: $id) {
              ...OrderStaffDetail
            }
          }
        """
    )
    variables = {
        "id": graphene.Node.to_global_id("Order", order_with_lines_and_events.id),
    }
    staff_api_client.user.user_permissions.add(permission_manage_orders)
    get_graphql_content(staff_api_client.post_graphql(query, variables))


MULTIPLE_ORDER_ADDRESS_DETAILS_QUERY = """
  query orders {
    orders(first: 10) {
      edges {
        node {
          id
          shippingAddress {
            id
          }
          billingAddress {
            id
          }
          user {
            id
          }
          userEmail
          paymentStatus
          paymentStatusDisplay
          events {
            id
          }
        }
      }
    }
  }
"""


@pytest.mark.django_db
@pytest.mark.count_queries(autouse=False)
def test_staff_multiple_orders(
    staff_api_client,
    permission_manage_orders,
    permission_manage_users,
    orders_for_benchmarks,
    count_queries,
):
    staff_api_client.user.user_permissions.set(
        [permission_manage_orders, permission_manage_users]
    )
    content = get_graphql_content(
        staff_api_client.post_graphql(MULTIPLE_ORDER_ADDRESS_DETAILS_QUERY)
    )
    assert content["data"]["orders"] is not None<|MERGE_RESOLUTION|>--- conflicted
+++ resolved
@@ -38,41 +38,6 @@
     + FRAGMENT_DISCOUNTS
     + FRAGMENT_AVAILABLE_SHIPPING_METHODS
     + """
-<<<<<<< HEAD
-        fragment OrderDetail on Order {
-          userEmail
-          paymentStatus
-          paymentStatusDisplay
-          status
-          statusDisplay
-          id
-          number
-          shippingAddress {
-            ...Address
-          }
-          discounts {
-            ...OrderDiscounts
-          }
-          lines {
-            productName
-            quantity
-            variant {
-              ...ProductVariant
-            }
-            unitPrice {
-              currency
-              ...Price
-            }
-          }
-          availableShippingMethods {
-            ...AvailableShippingMethods
-          }
-          subtotal {
-            ...Price
-          }
-          total {
-            ...Price
-=======
       fragment OrderDetail on Order {
         userEmail
         paymentStatus
@@ -92,12 +57,14 @@
           quantity
           variant {
             ...ProductVariant
->>>>>>> 4ca2b0a1
           }
           unitPrice {
             currency
             ...Price
           }
+        }
+        availableShippingMethods {
+          ...AvailableShippingMethods
         }
         subtotal {
           ...Price
