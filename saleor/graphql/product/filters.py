--- conflicted
+++ resolved
@@ -79,9 +79,6 @@
         qs = qs.order_by(
             sort_by_product_order["direction"] + sort_by_product_order["field"]
         )
-<<<<<<< HEAD
-    return qs
-=======
     return qs
 
 
@@ -214,5 +211,4 @@
 
     class Meta:
         model = ProductType
-        fields = ["configurable", "product_type"]
->>>>>>> e81494c9
+        fields = ["configurable", "product_type"]