--- conflicted
+++ resolved
@@ -39,13 +39,12 @@
     VOID = "void"
 
 
-<<<<<<< HEAD
-def get_customer_data(payment_information: Dict) -> Dict:
-    billing = payment_information["billing"]
+def get_customer_data(payment_information: PaymentData) -> Dict:
+    billing = payment_information.billing
     # DEMO: Anonymized addresses fail when sent to Braintree, so we're faking
     # the address here.
     return {
-        "order_id": payment_information["order_id"],
+        "order_id": payment_information.order_id,
         "billing": {
             "first_name": "Saleor",
             "last_name": "Demo",
@@ -53,31 +52,12 @@
             "postal_code": "00-001",
             "street_address": "Test Street 1",
             "extended_address": "",
-            "locality": billing["city"],
-            "region": billing["country_area"],
-            "country_code_alpha2": billing["country"],
-        },
-        "risk_data": {"customer_ip": payment_information["customer_ip_address"] or ""},
-        "customer": {"email": "test@example.com"},
-=======
-def get_customer_data(payment_information: PaymentData) -> Dict:
-    billing = payment_information.billing
-    return {
-        "order_id": payment_information.order_id,
-        "billing": {
-            "first_name": billing.first_name,
-            "last_name": billing.last_name,
-            "company": billing.company_name,
-            "postal_code": billing.postal_code,
-            "street_address": billing.street_address_1,
-            "extended_address": billing.street_address_2,
             "locality": billing.city,
             "region": billing.country_area,
             "country_code_alpha2": billing.country,
         },
         "risk_data": {"customer_ip": payment_information.customer_ip_address or ""},
         "customer": {"email": payment_information.customer_email},
->>>>>>> e81494c9
     }
 
 
@@ -153,13 +133,8 @@
     try:
         result = gateway.transaction.sale(
             {
-<<<<<<< HEAD
-                "amount": str(payment_information["amount"]),
-                "payment_method_nonce": payment_information["token"],
-=======
                 "amount": str(payment_information.amount),
                 "payment_method_nonce": payment_information.token,
->>>>>>> e81494c9
                 "options": {
                     "submit_for_settlement": CONFIRM_MANUALLY,
                     "three_d_secure": {"required": THREE_D_SECURE_REQUIRED},
@@ -172,23 +147,6 @@
 
     gateway_response = extract_gateway_response(result)
     error = get_error_for_client(gateway_response["errors"])
-<<<<<<< HEAD
-
-    return {
-        "is_success": result.is_success,
-        "kind": TransactionKind.AUTH,
-        "amount": gateway_response.get("amount", payment_information["amount"]),
-        "currency": gateway_response.get("currency", payment_information["currency"]),
-        "transaction_id": gateway_response.get(
-            "transaction_id", payment_information["token"]
-        ),
-        "error": error,
-        "raw_response": gateway_response,
-    }
-
-
-def capture(payment_information: Dict, connection_params: Dict) -> Dict:
-=======
     return GatewayResponse(
         is_success=result.is_success,
         kind=TransactionKind.AUTH,
@@ -205,18 +163,12 @@
 def capture(
     payment_information: PaymentData, connection_params: Dict
 ) -> GatewayResponse:
->>>>>>> e81494c9
     gateway = get_braintree_gateway(**connection_params)
 
     try:
         result = gateway.transaction.submit_for_settlement(
-<<<<<<< HEAD
-            transaction_id=payment_information["token"],
-            amount=str(payment_information["amount"]),
-=======
             transaction_id=payment_information.token,
             amount=str(payment_information.amount),
->>>>>>> e81494c9
         )
     except braintree_sdk.exceptions.NotFoundError:
         raise BraintreeException(DEFAULT_ERROR_MESSAGE)
@@ -224,26 +176,6 @@
     gateway_response = extract_gateway_response(result)
     error = get_error_for_client(gateway_response["errors"])
 
-<<<<<<< HEAD
-    return {
-        "is_success": result.is_success,
-        "kind": TransactionKind.CAPTURE,
-        "amount": gateway_response.get("amount", payment_information["amount"]),
-        "currency": gateway_response.get("currency", payment_information["currency"]),
-        "transaction_id": gateway_response.get(
-            "transaction_id", payment_information["token"]
-        ),
-        "error": error,
-        "raw_response": gateway_response,
-    }
-
-
-def void(payment_information: Dict, connection_params: Dict) -> Dict:
-    gateway = get_braintree_gateway(**connection_params)
-
-    try:
-        result = gateway.transaction.void(transaction_id=payment_information["token"])
-=======
     return GatewayResponse(
         is_success=result.is_success,
         kind=TransactionKind.CAPTURE,
@@ -262,29 +194,12 @@
 
     try:
         result = gateway.transaction.void(transaction_id=payment_information.token)
->>>>>>> e81494c9
-    except braintree_sdk.exceptions.NotFoundError:
-        raise BraintreeException(DEFAULT_ERROR_MESSAGE)
-
-    gateway_response = extract_gateway_response(result)
-    error = get_error_for_client(gateway_response["errors"])
-
-<<<<<<< HEAD
-    return {
-        "is_success": result.is_success,
-        "kind": TransactionKind.VOID,
-        "amount": gateway_response.get("amount", payment_information["amount"]),
-        "currency": gateway_response.get("currency", payment_information["currency"]),
-        "transaction_id": gateway_response.get(
-            "transaction_id", payment_information["token"]
-        ),
-        "error": error,
-        "raw_response": gateway_response,
-    }
-
-
-def refund(payment_information: Dict, connection_params: Dict) -> Dict:
-=======
+    except braintree_sdk.exceptions.NotFoundError:
+        raise BraintreeException(DEFAULT_ERROR_MESSAGE)
+
+    gateway_response = extract_gateway_response(result)
+    error = get_error_for_client(gateway_response["errors"])
+
     return GatewayResponse(
         is_success=result.is_success,
         kind=TransactionKind.VOID,
@@ -299,18 +214,12 @@
 
 
 def refund(payment_information: Dict, connection_params: Dict) -> GatewayResponse:
->>>>>>> e81494c9
     gateway = get_braintree_gateway(**connection_params)
 
     try:
         result = gateway.transaction.refund(
-<<<<<<< HEAD
-            transaction_id=payment_information["token"],
-            amount_or_options=str(payment_information["amount"]),
-=======
             transaction_id=payment_information.token,
             amount_or_options=str(payment_information.amount),
->>>>>>> e81494c9
         )
     except braintree_sdk.exceptions.NotFoundError:
         raise BraintreeException(DEFAULT_ERROR_MESSAGE)
@@ -318,27 +227,6 @@
     gateway_response = extract_gateway_response(result)
     error = get_error_for_client(gateway_response["errors"])
 
-<<<<<<< HEAD
-    return {
-        "is_success": result.is_success,
-        "kind": TransactionKind.REFUND,
-        "amount": gateway_response.get("amount", payment_information["amount"]),
-        "currency": gateway_response.get("currency", payment_information["currency"]),
-        "transaction_id": gateway_response.get(
-            "transaction_id", payment_information["token"]
-        ),
-        "error": error,
-        "raw_response": gateway_response,
-    }
-
-
-def process_payment(payment_information: Dict, connection_params: Dict) -> Dict:
-    auth_resp = authorize(payment_information, connection_params)
-    if auth_resp["is_success"]:
-        payment_information["token"] = auth_resp["transaction_id"]
-        return [auth_resp, capture(payment_information, connection_params)]
-    return [auth_resp, void(payment_information, connection_params)]
-=======
     return GatewayResponse(
         is_success=result.is_success,
         kind=TransactionKind.REFUND,
@@ -359,5 +247,4 @@
     if auth_resp.is_success:
         payment_information.token = auth_resp.transaction_id
         return capture(payment_information, connection_params)
-    return auth_resp
->>>>>>> e81494c9
+    return auth_resp