--- conflicted
+++ resolved
@@ -7,14 +7,11 @@
 from unittest.mock import ANY
 
 import graphene
-<<<<<<< HEAD
 import pytest
 from django.core.serializers.json import DjangoJSONEncoder
-from prices import Money, TaxedMoney
-=======
 from django.utils import timezone
 from freezegun import freeze_time
->>>>>>> eefc24e5
+from prices import Money, TaxedMoney
 
 from ... import __version__
 from ...core.utils.json_serializer import CustomJsonEncoder
@@ -881,7 +878,6 @@
     assert set(payload["variants_removed"]) == {"ccc"}
 
 
-<<<<<<< HEAD
 @pytest.mark.parametrize("taxes_included", [True, False])
 def test_generate_checkout_payload(
     checkout,
@@ -999,7 +995,9 @@
         "collection_point": json.loads(
             _generate_collection_point_payload(collection_point)
         )[0],
-=======
+    }
+
+
 def test_generate_requestor_returns_dict_with_user_id_and_user_type(staff_user, rf):
     request = rf.request()
     request.user = staff_user
@@ -1036,5 +1034,4 @@
         "issuing_principal": {"id": "Sample app objects", "type": "app"},
         "issued_at": timestamp,
         "version": __version__,
->>>>>>> eefc24e5
     }