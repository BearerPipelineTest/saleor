--- conflicted
+++ resolved
@@ -214,22 +214,6 @@
         ["Address", Union[str, NoneType], Union["User", NoneType], "Address"], "Address"
     ]
 
-<<<<<<< HEAD
-    def get_taxes_for_checkout(
-        self, checkout: "Checkout", previous_value
-    ) -> Optional["TaxData"]:
-        return NotImplemented
-
-    def get_taxes_for_order(
-        self, order: "Order", previous_value
-    ) -> Optional["TaxData"]:
-        return NotImplemented
-
-    def initialize_payment(
-        self, payment_data: dict, previous_value
-    ) -> "InitializedPaymentResponse":
-        return NotImplemented
-=======
     #  Retrieves the balance remaining on a shopper's gift card
     check_payment_balance: Callable[[dict, str], dict]
 
@@ -310,7 +294,6 @@
         ],
         Decimal,
     ]
->>>>>>> 14fb060e
 
     get_checkout_shipping_tax_rate: Callable[
         [
@@ -322,6 +305,10 @@
         ],
         Any,
     ]
+
+    get_taxes_for_checkout: Callable[["Checkout", Any], Optional["TaxData"]]
+
+    get_taxes_for_order: Callable[["Order", Any], Optional["TaxData"]]
 
     get_client_token: Callable[[Any, Any], Any]
 
