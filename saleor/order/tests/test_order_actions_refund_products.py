--- conflicted
+++ resolved
@@ -19,19 +19,11 @@
     payment_dummy.charge_status = ChargeStatus.FULLY_CHARGED
     payment_dummy.save()
     order_with_lines.payments.add(payment_dummy)
-<<<<<<< HEAD
-    payment = order_with_lines.get_last_payment()
+    payment = order_with_lines.payments.latest("pk")
     payments = [
         {
             "payment": payment,
             "amount": Decimal("0"),
-=======
-    payment = order_with_lines.payments.latest("pk")
-    payments = [
-        {
-            "payment": payment,
-            "amount": None,
->>>>>>> 0729e3d9
             "include_shipping_costs": False,
         }
     ]
@@ -108,10 +100,7 @@
             "payment": payment,
             "amount": Decimal("0"),
             "include_shipping_costs": True,
-<<<<<<< HEAD
             "is_deprecated_way": True,
-=======
->>>>>>> 0729e3d9
         }
     ]
     original_quantity = {
@@ -171,19 +160,11 @@
     payment_dummy.charge_status = ChargeStatus.FULLY_CHARGED
     payment_dummy.save()
     fulfilled_order.payments.add(payment_dummy)
-<<<<<<< HEAD
-    payment = fulfilled_order.get_last_payment()
+    payment = fulfilled_order.payments.latest("pk")
     payments = [
         {
             "payment": payment,
             "amount": Decimal("0"),
-=======
-    payment = fulfilled_order.payments.latest("pk")
-    payments = [
-        {
-            "payment": payment,
-            "amount": None,
->>>>>>> 0729e3d9
             "include_shipping_costs": False,
         }
     ]
