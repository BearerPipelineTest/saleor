from enum import Enum


class OrderErrorCode(Enum):
    BILLING_ADDRESS_NOT_SET = "billing_address_not_set"
    CANNOT_CANCEL_FULFILLMENT = "cannot_cancel_fulfillment"
    CANNOT_CANCEL_ORDER = "cannot_cancel_order"
    CANNOT_DELETE = "cannot_delete"
    CANNOT_REFUND = "cannot_refund"
    CAPTURE_INACTIVE_PAYMENT = "capture_inactive_payment"
    NOT_EDITABLE = "not_editable"
    FULFILL_ORDER_LINE = "fulfill_order_line"
    GRAPHQL_ERROR = "graphql_error"
    INVALID = "invalid"
    NOT_FOUND = "not_found"
    ORDER_NO_SHIPPING_ADDRESS = "order_no_shipping_address"
    PAYMENT_ERROR = "payment_error"
    PAYMENT_MISSING = "payment_missing"
    REQUIRED = "required"
    SHIPPING_METHOD_NOT_APPLICABLE = "shipping_method_not_applicable"
    SHIPPING_METHOD_REQUIRED = "shipping_method_required"
    UNIQUE = "unique"
    VOID_INACTIVE_PAYMENT = "void_inactive_payment"
    ZERO_QUANTITY = "zero_quantity"
<<<<<<< HEAD


class InvoiceErrorCode(Enum):
    REQUIRED = "required"
    NOT_READY = "not_ready"
    URL_OR_NUMBER_NOT_SET = "url_or_number_not_set"
    NOT_FOUND = "not_found"
=======
    INSUFFICIENT_STOCK = "insufficient_stock"
    DUPLICATED_INPUT_ITEM = "duplicated_input_item"
>>>>>>> 9f7e0381
<|MERGE_RESOLUTION|>--- conflicted
+++ resolved
@@ -22,15 +22,12 @@
     UNIQUE = "unique"
     VOID_INACTIVE_PAYMENT = "void_inactive_payment"
     ZERO_QUANTITY = "zero_quantity"
-<<<<<<< HEAD
+    INSUFFICIENT_STOCK = "insufficient_stock"
+    DUPLICATED_INPUT_ITEM = "duplicated_input_item"
 
 
 class InvoiceErrorCode(Enum):
     REQUIRED = "required"
     NOT_READY = "not_ready"
     URL_OR_NUMBER_NOT_SET = "url_or_number_not_set"
-    NOT_FOUND = "not_found"
-=======
-    INSUFFICIENT_STOCK = "insufficient_stock"
-    DUPLICATED_INPUT_ITEM = "duplicated_input_item"
->>>>>>> 9f7e0381
+    NOT_FOUND = "not_found"