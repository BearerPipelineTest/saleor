import uuid
from datetime import date, timedelta
from unittest import mock
from unittest.mock import ANY, MagicMock, Mock

import graphene
import pytest
from django.core.exceptions import ValidationError
from freezegun import freeze_time
from prices import Money, TaxedMoney

from saleor.account.models import CustomerEvent
from saleor.core.permissions import OrderPermissions
from saleor.core.taxes import zero_taxed_money
from saleor.extensions.manager import ExtensionsManager
from saleor.graphql.core.enums import ReportingPeriod
from saleor.graphql.order.enums import InvoiceStatus
from saleor.graphql.order.mutations.orders import (
    clean_order_cancel,
    clean_order_capture,
    clean_refund_payment,
    try_payment_action,
)
from saleor.graphql.order.utils import validate_draft_order
from saleor.graphql.payment.types import PaymentChargeStatusEnum
from saleor.order import OrderStatus, events as order_events
from saleor.order.error_codes import InvoiceErrorCode, OrderErrorCode
from saleor.order.models import Invoice, Order, OrderEvent
from saleor.payment import ChargeStatus, CustomPaymentChoices, PaymentError
from saleor.payment.models import Payment
from saleor.shipping.models import ShippingMethod
from saleor.warehouse.models import Stock

from .utils import assert_no_permission, get_graphql_content


@pytest.fixture
def orders_query_with_filter():
    query = """
      query ($filter: OrderFilterInput!, ) {
        orders(first: 5, filter:$filter) {
          totalCount
          edges {
            node {
              id
            }
          }
        }
      }
    """
    return query


@pytest.fixture
def draft_orders_query_with_filter():
    query = """
      query ($filter: OrderDraftFilterInput!, ) {
        draftOrders(first: 5, filter:$filter) {
          totalCount
          edges {
            node {
              id
            }
          }
        }
      }
    """
    return query


@pytest.fixture
def orders(customer_user):
    return Order.objects.bulk_create(
        [
            Order(user=customer_user, status=OrderStatus.CANCELED, token=uuid.uuid4()),
            Order(
                user=customer_user, status=OrderStatus.UNFULFILLED, token=uuid.uuid4()
            ),
            Order(
                user=customer_user,
                status=OrderStatus.PARTIALLY_FULFILLED,
                token=uuid.uuid4(),
            ),
            Order(user=customer_user, status=OrderStatus.FULFILLED, token=uuid.uuid4()),
            Order(user=customer_user, status=OrderStatus.DRAFT, token=uuid.uuid4()),
        ]
    )


def test_orderline_query(staff_api_client, permission_manage_orders, fulfilled_order):
    order = fulfilled_order
    query = """
        query OrdersQuery {
            orders(first: 1) {
                edges {
                    node {
                        lines {
                            thumbnail(size: 540) {
                                url
                            }
                            variant {
                                id
                            }
                        }
                    }
                }
            }
        }
    """
    line = order.lines.first()
    line.save()

    staff_api_client.user.user_permissions.add(permission_manage_orders)
    response = staff_api_client.post_graphql(query)
    content = get_graphql_content(response)
    order_data = content["data"]["orders"]["edges"][0]["node"]
    assert order_data["lines"][0]["thumbnail"] is None
    variant_id = graphene.Node.to_global_id("ProductVariant", line.variant.pk)
    assert order_data["lines"][0]["variant"]["id"] == variant_id


def test_order_query(
    staff_api_client, permission_manage_orders, fulfilled_order, shipping_zone
):
    order = fulfilled_order
    query = """
    query OrdersQuery {
        orders(first: 1) {
            edges {
                node {
                    number
                    canFinalize
                    status
                    statusDisplay
                    paymentStatus
                    paymentStatusDisplay
                    userEmail
                    isPaid
                    shippingPrice {
                        gross {
                            amount
                        }
                    }
                    lines {
                        id
                    }
                    fulfillments {
                        fulfillmentOrder
                    }
                    payments{
                        id
                    }
                    subtotal {
                        net {
                            amount
                        }
                    }
                    total {
                        net {
                            amount
                        }
                    }
                    availableShippingMethods {
                        id
                        price {
                            amount
                        }
                        minimumOrderPrice {
                            amount
                            currency
                        }
                        type
                    }
                }
            }
        }
    }
    """
    staff_api_client.user.user_permissions.add(permission_manage_orders)
    response = staff_api_client.post_graphql(query)
    content = get_graphql_content(response)
    order_data = content["data"]["orders"]["edges"][0]["node"]
    assert order_data["number"] == str(order.pk)
    assert order_data["canFinalize"] is True
    assert order_data["status"] == order.status.upper()
    assert order_data["statusDisplay"] == order.get_status_display()
    payment_status = PaymentChargeStatusEnum.get(order.get_payment_status()).name
    assert order_data["paymentStatus"] == payment_status
    payment_status_display = order.get_payment_status_display()
    assert order_data["paymentStatusDisplay"] == payment_status_display
    assert order_data["isPaid"] == order.is_fully_paid()
    assert order_data["userEmail"] == order.user_email
    expected_price = Money(
        amount=str(order_data["shippingPrice"]["gross"]["amount"]), currency="USD"
    )
    assert expected_price == order.shipping_price.gross
    assert len(order_data["lines"]) == order.lines.count()
    fulfillment = order.fulfillments.first().fulfillment_order
    fulfillment_order = order_data["fulfillments"][0]["fulfillmentOrder"]
    assert fulfillment_order == fulfillment
    assert len(order_data["payments"]) == order.payments.count()

    expected_methods = ShippingMethod.objects.applicable_shipping_methods(
        price=order.get_subtotal().gross,
        weight=order.get_total_weight(),
        country_code=order.shipping_address.country.code,
    )
    assert len(order_data["availableShippingMethods"]) == (expected_methods.count())

    method = order_data["availableShippingMethods"][0]
    expected_method = expected_methods.first()
    assert float(expected_method.price.amount) == method["price"]["amount"]
    assert float(expected_method.minimum_order_price.amount) == (
        method["minimumOrderPrice"]["amount"]
    )
    assert expected_method.type.upper() == method["type"]


@pytest.mark.parametrize(
    "expected_price_type, expected_price, display_gross_prices",
    (("gross", 13, True), ("net", 10, False)),
)
def test_order_available_shipping_methods_query(
    expected_price_type,
    expected_price,
    display_gross_prices,
    monkeypatch,
    staff_api_client,
    permission_manage_orders,
    fulfilled_order,
    shipping_zone,
    site_settings,
):
    query = """
    query OrdersQuery {
        orders(first: 1) {
            edges {
                node {
                    availableShippingMethods {
                        id
                        price {
                            amount
                        }
                        type
                    }
                }
            }
        }
    }
    """
    shipping_method = shipping_zone.shipping_methods.first()
    taxed_price = TaxedMoney(net=Money(10, "USD"), gross=Money(13, "USD"))
    apply_taxes_to_shipping_mock = Mock(return_value=taxed_price)
    monkeypatch.setattr(
        ExtensionsManager, "apply_taxes_to_shipping", apply_taxes_to_shipping_mock
    )
    site_settings.display_gross_prices = display_gross_prices
    site_settings.save()

    staff_api_client.user.user_permissions.add(permission_manage_orders)
    response = staff_api_client.post_graphql(query)
    content = get_graphql_content(response)
    order_data = content["data"]["orders"]["edges"][0]["node"]
    method = order_data["availableShippingMethods"][0]

    apply_taxes_to_shipping_mock.assert_called_once_with(shipping_method.price, ANY)
    assert expected_price == method["price"]["amount"]


def test_order_query_customer(api_client):
    query = """
        query OrdersQuery {
            orders(first: 1) {
                edges {
                    node {
                        id
                    }
                }
            }
        }
    """

    response = api_client.post_graphql(query)
    assert_no_permission(response)


def test_order_query_gift_cards(
    staff_api_client, permission_manage_orders, order_with_lines, gift_card
):
    query = """
    query OrderQuery($id: ID!) {
        order(id: $id) {
            giftCards {
                displayCode
                currentBalance {
                    amount
                }
            }
        }
    }
    """

    order_with_lines.gift_cards.add(gift_card)

    order_id = graphene.Node.to_global_id("Order", order_with_lines.id)
    variables = {"id": order_id}
    staff_api_client.user.user_permissions.add(permission_manage_orders)
    response = staff_api_client.post_graphql(query, variables)
    content = get_graphql_content(response)
    gift_card_data = content["data"]["order"]["giftCards"][0]

    assert gift_card.display_code == gift_card_data["displayCode"]
    assert (
        gift_card.current_balance.amount == gift_card_data["currentBalance"]["amount"]
    )


def test_order_query_draft_excluded(staff_api_client, permission_manage_orders, orders):
    query = """
    query OrdersQuery {
        orders(first: 10) {
            edges {
                node {
                    id
                }
            }
        }
    }
    """

    staff_api_client.user.user_permissions.add(permission_manage_orders)
    response = staff_api_client.post_graphql(query)
    edges = get_graphql_content(response)["data"]["orders"]["edges"]

    assert len(edges) == Order.objects.confirmed().count()


def test_draft_order_query(staff_api_client, permission_manage_orders, orders):
    query = """
    query DraftOrdersQuery {
        draftOrders(first: 10) {
            edges {
                node {
                    id
                }
            }
        }
    }
    """

    staff_api_client.user.user_permissions.add(permission_manage_orders)
    response = staff_api_client.post_graphql(query)
    edges = get_graphql_content(response)["data"]["draftOrders"]["edges"]

    assert len(edges) == Order.objects.drafts().count()


def test_nested_order_events_query(
    staff_api_client, permission_manage_orders, fulfilled_order, fulfillment, staff_user
):
    query = """
        query OrdersQuery {
            orders(first: 1) {
                edges {
                    node {
                        events {
                            date
                            type
                            user {
                                email
                            }
                            message
                            email
                            emailType
                            amount
                            quantity
                            composedId
                            orderNumber
                            fulfilledItems {
                                quantity
                                orderLine {
                                    productName
                                    variantName
                                }
                            }
                            paymentId
                            paymentGateway
                        }
                    }
                }
            }
        }
    """

    event = order_events.fulfillment_fulfilled_items_event(
        order=fulfilled_order,
        user=staff_user,
        fulfillment_lines=fulfillment.lines.all(),
    )
    event.parameters.update(
        {
            "message": "Example note",
            "email_type": order_events.OrderEventsEmails.PAYMENT,
            "amount": "80.00",
            "quantity": "10",
            "composed_id": "10-10",
        }
    )
    event.save()

    staff_api_client.user.user_permissions.add(permission_manage_orders)
    response = staff_api_client.post_graphql(query)
    content = get_graphql_content(response)
    data = content["data"]["orders"]["edges"][0]["node"]["events"][0]
    assert data["message"] == event.parameters["message"]
    assert data["amount"] == float(event.parameters["amount"])
    assert data["emailType"] == "PAYMENT_CONFIRMATION"
    assert data["quantity"] == int(event.parameters["quantity"])
    assert data["composedId"] == event.parameters["composed_id"]
    assert data["user"]["email"] == staff_user.email
    assert data["type"] == "FULFILLMENT_FULFILLED_ITEMS"
    assert data["date"] == event.date.isoformat()
    assert data["orderNumber"] == str(fulfilled_order.pk)
    assert data["fulfilledItems"] == [
        {
            "quantity": line.quantity,
            "orderLine": {
                "productName": line.order_line.product_name,
                "variantName": line.order_line.variant_name,
            },
        }
        for line in fulfillment.lines.all()
    ]
    assert data["paymentId"] is None
    assert data["paymentGateway"] is None


def test_payment_information_order_events_query(
    staff_api_client, permission_manage_orders, order, payment_dummy, staff_user
):
    query = """
        query OrdersQuery {
            orders(first: 1) {
                edges {
                    node {
                        events {
                            type
                            user {
                                email
                            }
                            message
                            email
                            emailType
                            amount
                            quantity
                            composedId
                            orderNumber
                            lines {
                                quantity
                            }
                            paymentId
                            paymentGateway
                        }
                    }
                }
            }
        }
    """

    amount = order.total.gross.amount

    order_events.payment_captured_event(
        order=order, user=staff_user, amount=amount, payment=payment_dummy
    )

    staff_api_client.user.user_permissions.add(permission_manage_orders)
    response = staff_api_client.post_graphql(query)
    content = get_graphql_content(response)
    data = content["data"]["orders"]["edges"][0]["node"]["events"][0]

    assert data["message"] is None
    assert Money(str(data["amount"]), "USD") == order.total.gross
    assert data["emailType"] is None
    assert data["quantity"] is None
    assert data["composedId"] is None
    assert data["lines"] is None
    assert data["user"]["email"] == staff_user.email
    assert data["type"] == "PAYMENT_CAPTURED"
    assert data["orderNumber"] == str(order.pk)
    assert data["paymentId"] == payment_dummy.token
    assert data["paymentGateway"] == payment_dummy.gateway


def test_non_staff_user_cannot_only_see_his_order(user_api_client, order):
    query = """
    query OrderQuery($id: ID!) {
        order(id: $id) {
            number
        }
    }
    """
    ID = graphene.Node.to_global_id("Order", order.id)
    variables = {"id": ID}
    response = user_api_client.post_graphql(query, variables)
    assert_no_permission(response)


def test_query_order_as_service_account(
    service_account_api_client, permission_manage_orders, order
):
    query = """
    query OrderQuery($id: ID!) {
        order(id: $id) {
            token
        }
    }
    """
    ID = graphene.Node.to_global_id("Order", order.id)
    variables = {"id": ID}
    response = service_account_api_client.post_graphql(
        query, variables, permissions=[permission_manage_orders]
    )
    content = get_graphql_content(response)
    order_data = content["data"]["order"]
    assert order_data["token"] == order.token


def test_draft_order_create(
    staff_api_client,
    permission_manage_orders,
    staff_user,
    customer_user,
    product_without_shipping,
    shipping_method,
    variant,
    voucher,
    graphql_address_data,
):
    variant_0 = variant
    query = """
    mutation draftCreate(
        $user: ID, $discount: Decimal, $lines: [OrderLineCreateInput],
        $shippingAddress: AddressInput, $shippingMethod: ID, $voucher: ID,
        $customerNote: String) {
            draftOrderCreate(
                input: {user: $user, discount: $discount,
                lines: $lines, shippingAddress: $shippingAddress,
                shippingMethod: $shippingMethod, voucher: $voucher,
                customerNote: $customerNote}) {
                    errors {
                        field
                        message
                    }
                    order {
                        discount {
                            amount
                        }
                        discountName
                        lines {
                            productName
                            productSku
                            quantity
                        }
                        status
                        voucher {
                            code
                        }
                        customerNote
                    }
                }
        }
    """

    # Ensure no events were created yet
    assert not OrderEvent.objects.exists()

    user_id = graphene.Node.to_global_id("User", customer_user.id)
    variant_0_id = graphene.Node.to_global_id("ProductVariant", variant_0.id)
    variant_1 = product_without_shipping.variants.first()
    variant_1.quantity = 2
    variant_1.save()
    variant_1_id = graphene.Node.to_global_id("ProductVariant", variant_1.id)
    discount = "10"
    customer_note = "Test note"
    variant_list = [
        {"variantId": variant_0_id, "quantity": 2},
        {"variantId": variant_1_id, "quantity": 1},
    ]
    shipping_address = graphql_address_data
    shipping_id = graphene.Node.to_global_id("ShippingMethod", shipping_method.id)
    voucher_id = graphene.Node.to_global_id("Voucher", voucher.id)
    variables = {
        "user": user_id,
        "discount": discount,
        "lines": variant_list,
        "shippingAddress": shipping_address,
        "shippingMethod": shipping_id,
        "voucher": voucher_id,
        "customerNote": customer_note,
    }
    response = staff_api_client.post_graphql(
        query, variables, permissions=[permission_manage_orders]
    )
    content = get_graphql_content(response)
    assert not content["data"]["draftOrderCreate"]["errors"]
    data = content["data"]["draftOrderCreate"]["order"]
    assert data["status"] == OrderStatus.DRAFT.upper()
    assert data["voucher"]["code"] == voucher.code
    assert data["customerNote"] == customer_note

    order = Order.objects.first()
    assert order.user == customer_user
    # billing address should be copied
    assert order.billing_address.pk != customer_user.default_billing_address.pk
    assert (
        order.billing_address.as_data()
        == customer_user.default_billing_address.as_data()
    )
    assert order.shipping_method == shipping_method
    assert order.shipping_address.first_name == graphql_address_data["firstName"]

    # Ensure the correct event was created
    created_draft_event = OrderEvent.objects.get(
        type=order_events.OrderEvents.DRAFT_CREATED
    )
    assert created_draft_event.user == staff_user
    assert created_draft_event.parameters == {}


def test_draft_order_update(
    staff_api_client, permission_manage_orders, order_with_lines, voucher
):
    order = order_with_lines
    assert not order.voucher
    assert not order.customer_note
    query = """
        mutation draftUpdate($id: ID!, $voucher: ID!, $customerNote: String) {
            draftOrderUpdate(id: $id,
                             input: {voucher: $voucher, customerNote: $customerNote}) {
                errors {
                    field
                    message
                }
                order {
                    userEmail
                }
            }
        }
        """
    order_id = graphene.Node.to_global_id("Order", order.id)
    voucher_id = graphene.Node.to_global_id("Voucher", voucher.id)
    customer_note = "Test customer note"
    variables = {"id": order_id, "voucher": voucher_id, "customerNote": customer_note}
    response = staff_api_client.post_graphql(
        query, variables, permissions=[permission_manage_orders]
    )
    content = get_graphql_content(response)
    data = content["data"]["draftOrderUpdate"]
    assert not data["errors"]
    order.refresh_from_db()
    assert order.voucher
    assert order.customer_note == customer_note


def test_draft_order_update_doing_nothing_generates_no_events(
    staff_api_client, permission_manage_orders, order_with_lines
):
    assert not OrderEvent.objects.exists()

    query = """
        mutation draftUpdate($id: ID!) {
            draftOrderUpdate(id: $id, input: {}) {
                errors {
                    field
                    message
                }
            }
        }
        """
    order_id = graphene.Node.to_global_id("Order", order_with_lines.id)
    response = staff_api_client.post_graphql(
        query, {"id": order_id}, permissions=[permission_manage_orders]
    )
    get_graphql_content(response)

    # Ensure not event was created
    assert not OrderEvent.objects.exists()


def test_draft_order_delete(
    staff_api_client, permission_manage_orders, order_with_lines
):
    order = order_with_lines
    query = """
        mutation draftDelete($id: ID!) {
            draftOrderDelete(id: $id) {
                order {
                    id
                }
            }
        }
        """
    order_id = graphene.Node.to_global_id("Order", order.id)
    variables = {"id": order_id}
    staff_api_client.post_graphql(
        query, variables, permissions=[permission_manage_orders]
    )
    with pytest.raises(order._meta.model.DoesNotExist):
        order.refresh_from_db()


ORDER_CAN_FINALIZE_QUERY = """
    query OrderQuery($id: ID!){
        order(id: $id){
            canFinalize
        }
    }
"""


def test_can_finalize_order(
    staff_api_client, permission_manage_orders, order_with_lines
):
    order_id = graphene.Node.to_global_id("Order", order_with_lines.id)
    variables = {"id": order_id}
    staff_api_client.user.user_permissions.add(permission_manage_orders)
    response = staff_api_client.post_graphql(ORDER_CAN_FINALIZE_QUERY, variables)
    content = get_graphql_content(response)
    assert content["data"]["order"]["canFinalize"] is True


def test_can_finalize_order_no_order_lines(
    staff_api_client, permission_manage_orders, order
):
    order_id = graphene.Node.to_global_id("Order", order.id)
    variables = {"id": order_id}
    staff_api_client.user.user_permissions.add(permission_manage_orders)
    response = staff_api_client.post_graphql(ORDER_CAN_FINALIZE_QUERY, variables)
    content = get_graphql_content(response)
    assert content["data"]["order"]["canFinalize"] is False


def test_validate_draft_order(order_with_lines):
    # should not raise any errors
    validate_draft_order(order_with_lines)


def test_validate_draft_order_wrong_shipping(order_with_lines):
    order = order_with_lines
    shipping_zone = order.shipping_method.shipping_zone
    shipping_zone.countries = ["DE"]
    shipping_zone.save()
    assert order.shipping_address.country.code not in shipping_zone.countries
    with pytest.raises(ValidationError) as e:
        validate_draft_order(order)
    msg = "Shipping method is not valid for chosen shipping address"
    assert e.value.error_dict["shipping"][0].message == msg


def test_validate_draft_order_no_order_lines(order):
    with pytest.raises(ValidationError) as e:
        validate_draft_order(order)
    msg = "Could not create order without any products."
    assert e.value.error_dict["lines"][0].message == msg


def test_validate_draft_order_non_existing_variant(order_with_lines):
    order = order_with_lines
    line = order.lines.first()
    variant = line.variant
    variant.delete()
    line.refresh_from_db()
    assert line.variant is None

    with pytest.raises(ValidationError) as e:
        validate_draft_order(order)
    msg = "Could not create orders with non-existing products."
    assert e.value.error_dict["lines"][0].message == msg


def test_draft_order_complete(
    staff_api_client, permission_manage_orders, staff_user, draft_order
):
    order = draft_order
    query = """
        mutation draftComplete($id: ID!) {
            draftOrderComplete(id: $id) {
                order {
                    status
                }
            }
        }
        """

    # Ensure no events were created
    assert not OrderEvent.objects.exists()

    line_1, line_2 = order.lines.order_by("-quantity").all()
    line_1.quantity = 1
    line_1.save(update_fields=["quantity"])
    stock_1 = Stock.objects.get(product_variant=line_1.variant)
    stock_2 = Stock.objects.get(product_variant=line_2.variant)
    assert stock_1.quantity_available >= line_1.quantity
    assert stock_2.quantity_available < line_2.quantity

    order_id = graphene.Node.to_global_id("Order", order.id)
    variables = {"id": order_id}
    response = staff_api_client.post_graphql(
        query, variables, permissions=[permission_manage_orders]
    )
    content = get_graphql_content(response)
    data = content["data"]["draftOrderComplete"]["order"]
    order.refresh_from_db()
    assert data["status"] == order.status.upper()
    draft_placed_event, missing_stock_event = OrderEvent.objects.all()

    assert missing_stock_event.user == staff_user
    assert missing_stock_event.type == order_events.OrderEvents.OVERSOLD_ITEMS
    assert missing_stock_event.parameters == {"oversold_items": [str(line_2)]}

    assert draft_placed_event.user == staff_user
    assert draft_placed_event.type == order_events.OrderEvents.PLACED_FROM_DRAFT
    assert draft_placed_event.parameters == {}


def test_draft_order_complete_existing_user_email_updates_user_field(
    staff_api_client, draft_order, customer_user, permission_manage_orders
):
    order = draft_order
    order.user_email = customer_user.email
    order.user = None
    order.save()
    query = """
        mutation draftComplete($id: ID!) {
            draftOrderComplete(id: $id) {
                order {
                    status
                }
            }
        }
        """
    order_id = graphene.Node.to_global_id("Order", order.id)
    variables = {"id": order_id}
    response = staff_api_client.post_graphql(
        query, variables, permissions=[permission_manage_orders]
    )
    content = get_graphql_content(response)
    assert "errors" not in content
    order.refresh_from_db()
    assert order.user == customer_user


def test_draft_order_complete_anonymous_user_email_sets_user_field_null(
    staff_api_client, draft_order, permission_manage_orders
):
    order = draft_order
    order.user_email = "anonymous@example.com"
    order.user = None
    order.save()
    query = """
        mutation draftComplete($id: ID!) {
            draftOrderComplete(id: $id) {
                order {
                    status
                }
            }
        }
        """
    order_id = graphene.Node.to_global_id("Order", order.id)
    variables = {"id": order_id}
    response = staff_api_client.post_graphql(
        query, variables, permissions=[permission_manage_orders]
    )
    content = get_graphql_content(response)
    assert "errors" not in content
    order.refresh_from_db()
    assert order.user is None


def test_draft_order_complete_anonymous_user_no_email(
    staff_api_client, draft_order, permission_manage_orders
):
    order = draft_order
    order.user_email = ""
    order.user = None
    order.save()
    query = """
        mutation draftComplete($id: ID!) {
            draftOrderComplete(id: $id) {
                order {
                    status
                }
                errors {
                    field
                    message
                }
            }
        }
        """
    order_id = graphene.Node.to_global_id("Order", order.id)
    variables = {"id": order_id}
    response = staff_api_client.post_graphql(
        query, variables, permissions=[permission_manage_orders]
    )
    content = get_graphql_content(response)
    data = content["data"]["draftOrderComplete"]["order"]
    assert data["status"] == OrderStatus.UNFULFILLED.upper()


DRAFT_ORDER_LINES_CREATE_MUTATION = """
    mutation DraftOrderLinesCreate($orderId: ID!, $variantId: ID!, $quantity: Int!) {
        draftOrderLinesCreate(id: $orderId,
                input: [{variantId: $variantId, quantity: $quantity}]) {

            errors {
                field
                message
            }
            orderLines {
                id
                quantity
                productSku
            }
            order {
                total {
                    gross {
                        amount
                    }
                }
            }
        }
    }
"""


def test_draft_order_lines_create(
    draft_order, permission_manage_orders, staff_api_client
):
    query = DRAFT_ORDER_LINES_CREATE_MUTATION
    order = draft_order
    line = order.lines.first()
    variant = line.variant
    old_quantity = line.quantity
    quantity = 1
    order_id = graphene.Node.to_global_id("Order", order.id)
    variant_id = graphene.Node.to_global_id("ProductVariant", variant.id)
    variables = {"orderId": order_id, "variantId": variant_id, "quantity": quantity}

    # mutation should fail without proper permissions
    response = staff_api_client.post_graphql(query, variables)
    assert_no_permission(response)

    # assign permissions
    staff_api_client.user.user_permissions.add(permission_manage_orders)
    response = staff_api_client.post_graphql(query, variables)
    content = get_graphql_content(response)
    data = content["data"]["draftOrderLinesCreate"]
    assert data["orderLines"][0]["productSku"] == variant.sku
    assert data["orderLines"][0]["quantity"] == old_quantity + quantity

    # mutation should fail when quantity is lower than 1
    variables = {"orderId": order_id, "variantId": variant_id, "quantity": 0}
    response = staff_api_client.post_graphql(query, variables)
    content = get_graphql_content(response)
    data = content["data"]["draftOrderLinesCreate"]
    assert data["errors"]
    assert data["errors"][0]["field"] == "quantity"


def test_require_draft_order_when_creating_lines(
    order_with_lines, staff_api_client, permission_manage_orders
):
    query = DRAFT_ORDER_LINES_CREATE_MUTATION
    order = order_with_lines
    line = order.lines.first()
    variant = line.variant
    order_id = graphene.Node.to_global_id("Order", order.id)
    variant_id = graphene.Node.to_global_id("ProductVariant", variant.id)
    variables = {"orderId": order_id, "variantId": variant_id, "quantity": 1}
    response = staff_api_client.post_graphql(
        query, variables, permissions=[permission_manage_orders]
    )
    content = get_graphql_content(response)
    data = content["data"]["draftOrderLinesCreate"]
    assert data["errors"]


DRAFT_ORDER_LINE_UPDATE_MUTATION = """
    mutation DraftOrderLineUpdate($lineId: ID!, $quantity: Int!) {
        draftOrderLineUpdate(id: $lineId, input: {quantity: $quantity}) {
            errors {
                field
                message
            }
            orderLine {
                id
                quantity
            }
            order {
                total {
                    gross {
                        amount
                    }
                }
            }
        }
    }
"""


def test_draft_order_line_update(
    draft_order, permission_manage_orders, staff_api_client, staff_user
):
    query = DRAFT_ORDER_LINE_UPDATE_MUTATION
    order = draft_order
    line = order.lines.first()
    new_quantity = 1
    removed_quantity = 2
    line_id = graphene.Node.to_global_id("OrderLine", line.id)
    variables = {"lineId": line_id, "quantity": new_quantity}

    # Ensure the line has the expected quantity
    assert line.quantity == 3

    # No event should exist yet
    assert not OrderEvent.objects.exists()

    # mutation should fail without proper permissions
    response = staff_api_client.post_graphql(query, variables)
    assert_no_permission(response)

    # assign permissions
    staff_api_client.user.user_permissions.add(permission_manage_orders)
    response = staff_api_client.post_graphql(query, variables)
    content = get_graphql_content(response)
    data = content["data"]["draftOrderLineUpdate"]
    assert data["orderLine"]["quantity"] == new_quantity

    removed_items_event = OrderEvent.objects.last()  # type: OrderEvent
    assert removed_items_event.type == order_events.OrderEvents.DRAFT_REMOVED_PRODUCTS
    assert removed_items_event.user == staff_user
    assert removed_items_event.parameters == {
        "lines": [{"quantity": removed_quantity, "line_pk": line.pk, "item": str(line)}]
    }

    # mutation should fail when quantity is lower than 1
    variables = {"lineId": line_id, "quantity": 0}
    response = staff_api_client.post_graphql(query, variables)
    content = get_graphql_content(response)
    data = content["data"]["draftOrderLineUpdate"]
    assert data["errors"]
    assert data["errors"][0]["field"] == "quantity"


def test_require_draft_order_when_updating_lines(
    order_with_lines, staff_api_client, permission_manage_orders
):
    query = DRAFT_ORDER_LINE_UPDATE_MUTATION
    order = order_with_lines
    line = order.lines.first()
    line_id = graphene.Node.to_global_id("OrderLine", line.id)
    variables = {"lineId": line_id, "quantity": 1}
    response = staff_api_client.post_graphql(
        query, variables, permissions=[permission_manage_orders]
    )
    content = get_graphql_content(response)
    data = content["data"]["draftOrderLineUpdate"]
    assert data["errors"]


QUERY_GET_FIRST_EVENT = """
        query OrdersQuery {
            orders(first: 1) {
                edges {
                    node {
                        events {
                            lines {
                                quantity
                                orderLine {
                                    id
                                }
                            }
                        }
                    }
                }
            }
        }
    """


def test_retrieving_event_lines_with_deleted_line(
    staff_api_client, order_with_lines, staff_user, permission_manage_orders
):
    order = order_with_lines
    lines = order_with_lines.lines.all()
    quantities_per_lines = [(line.quantity, line) for line in lines]

    # Create the test event
    order_events.draft_order_added_products_event(
        order=order, user=staff_user, order_lines=quantities_per_lines
    )

    # Delete a line
    deleted_line = lines.first()
    deleted_line.delete()

    # Prepare the query
    staff_api_client.user.user_permissions.add(permission_manage_orders)

    # Send the query and retrieve the data
    content = get_graphql_content(staff_api_client.post_graphql(QUERY_GET_FIRST_EVENT))
    data = content["data"]["orders"]["edges"][0]["node"]["events"][0]

    # Check every line is returned and the one deleted is None
    assert len(data["lines"]) == len(quantities_per_lines)
    for expected_data, received_line in zip(quantities_per_lines, data["lines"]):
        quantity, line = expected_data

        if line is deleted_line:
            assert received_line["orderLine"] is None
        else:
            assert received_line["orderLine"] is not None
            assert received_line["orderLine"]["id"] == graphene.Node.to_global_id(
                "OrderLine", line.pk
            )

        assert received_line["quantity"] == quantity


def test_retrieving_event_lines_with_missing_line_pk_in_data(
    staff_api_client, order_with_lines, staff_user, permission_manage_orders
):
    order = order_with_lines
    line = order_with_lines.lines.first()
    quantities_per_lines = [(line.quantity, line)]

    # Create the test event
    event = order_events.draft_order_added_products_event(
        order=order, user=staff_user, order_lines=quantities_per_lines
    )
    del event.parameters["lines"][0]["line_pk"]
    event.save(update_fields=["parameters"])

    # Prepare the query
    staff_api_client.user.user_permissions.add(permission_manage_orders)

    # Send the query and retrieve the data
    content = get_graphql_content(staff_api_client.post_graphql(QUERY_GET_FIRST_EVENT))
    data = content["data"]["orders"]["edges"][0]["node"]["events"][0]

    # Check every line is returned and the one deleted is None
    received_line = data["lines"][0]
    assert len(data["lines"]) == 1
    assert received_line["quantity"] == line.quantity
    assert received_line["orderLine"] is None


DRAFT_ORDER_LINE_DELETE_MUTATION = """
    mutation DraftOrderLineDelete($id: ID!) {
        draftOrderLineDelete(id: $id) {
            errors {
                field
                message
            }
            orderLine {
                id
            }
            order {
                id
            }
        }
    }
"""


def test_draft_order_line_remove(
    draft_order, permission_manage_orders, staff_api_client
):
    query = DRAFT_ORDER_LINE_DELETE_MUTATION
    order = draft_order
    line = order.lines.first()
    line_id = graphene.Node.to_global_id("OrderLine", line.id)
    variables = {"id": line_id}

    response = staff_api_client.post_graphql(
        query, variables, permissions=[permission_manage_orders]
    )
    content = get_graphql_content(response)
    data = content["data"]["draftOrderLineDelete"]
    assert data["orderLine"]["id"] == line_id
    assert line not in order.lines.all()


def test_require_draft_order_when_removing_lines(
    staff_api_client, order_with_lines, permission_manage_orders
):
    query = DRAFT_ORDER_LINE_DELETE_MUTATION
    order = order_with_lines
    line = order.lines.first()
    line_id = graphene.Node.to_global_id("OrderLine", line.id)
    variables = {"id": line_id}
    response = staff_api_client.post_graphql(
        query, variables, permissions=[permission_manage_orders]
    )
    content = get_graphql_content(response)
    data = content["data"]["draftOrderLineDelete"]
    assert data["errors"]


def test_order_update(
    staff_api_client, permission_manage_orders, order_with_lines, graphql_address_data
):
    order = order_with_lines
    order.user = None
    order.save()
    query = """
        mutation orderUpdate(
        $id: ID!, $email: String, $address: AddressInput) {
            orderUpdate(
                id: $id, input: {
                    userEmail: $email,
                    shippingAddress: $address,
                    billingAddress: $address}) {
                errors {
                    field
                    message
                }
                order {
                    userEmail
                }
            }
        }
        """
    email = "not_default@example.com"
    assert not order.user_email == email
    assert not order.shipping_address.first_name == graphql_address_data["firstName"]
    assert not order.billing_address.last_name == graphql_address_data["lastName"]
    order_id = graphene.Node.to_global_id("Order", order.id)
    variables = {"id": order_id, "email": email, "address": graphql_address_data}
    response = staff_api_client.post_graphql(
        query, variables, permissions=[permission_manage_orders]
    )
    content = get_graphql_content(response)
    assert not content["data"]["orderUpdate"]["errors"]
    data = content["data"]["orderUpdate"]["order"]
    assert data["userEmail"] == email

    order.refresh_from_db()
    order.shipping_address.refresh_from_db()
    order.billing_address.refresh_from_db()
    assert order.shipping_address.first_name == graphql_address_data["firstName"]
    assert order.billing_address.last_name == graphql_address_data["lastName"]
    assert order.user_email == email
    assert order.user is None
    assert order.status == OrderStatus.UNFULFILLED


def test_order_update_anonymous_user_no_user_email(
    staff_api_client, order_with_lines, permission_manage_orders, graphql_address_data
):
    order = order_with_lines
    order.user = None
    order.save()
    query = """
            mutation orderUpdate(
            $id: ID!, $address: AddressInput) {
                orderUpdate(
                    id: $id, input: {
                        shippingAddress: $address,
                        billingAddress: $address}) {
                    errors {
                        field
                        message
                    }
                    order {
                        id
                    }
                }
            }
            """
    first_name = "Test fname"
    last_name = "Test lname"
    order_id = graphene.Node.to_global_id("Order", order.id)
    variables = {"id": order_id, "address": graphql_address_data}
    response = staff_api_client.post_graphql(
        query, variables, permissions=[permission_manage_orders]
    )
    get_graphql_content(response)
    order.refresh_from_db()
    order.shipping_address.refresh_from_db()
    order.billing_address.refresh_from_db()
    assert order.shipping_address.first_name != first_name
    assert order.billing_address.last_name != last_name
    assert order.status == OrderStatus.UNFULFILLED


def test_order_update_user_email_existing_user(
    staff_api_client,
    order_with_lines,
    customer_user,
    permission_manage_orders,
    graphql_address_data,
):
    order = order_with_lines
    order.user = None
    order.save()
    query = """
        mutation orderUpdate(
        $id: ID!, $email: String, $address: AddressInput) {
            orderUpdate(
                id: $id, input: {
                    userEmail: $email, shippingAddress: $address,
                    billingAddress: $address}) {
                errors {
                    field
                    message
                }
                order {
                    userEmail
                }
            }
        }
        """
    email = customer_user.email
    order_id = graphene.Node.to_global_id("Order", order.id)
    variables = {"id": order_id, "address": graphql_address_data, "email": email}
    response = staff_api_client.post_graphql(
        query, variables, permissions=[permission_manage_orders]
    )
    content = get_graphql_content(response)
    assert not content["data"]["orderUpdate"]["errors"]
    data = content["data"]["orderUpdate"]["order"]
    assert data["userEmail"] == email

    order.refresh_from_db()
    order.shipping_address.refresh_from_db()
    order.billing_address.refresh_from_db()
    assert order.shipping_address.first_name == graphql_address_data["firstName"]
    assert order.billing_address.last_name == graphql_address_data["lastName"]
    assert order.user_email == email
    assert order.user == customer_user


ORDER_ADD_NOTE_MUTATION = """
    mutation addNote($id: ID!, $message: String!) {
        orderAddNote(order: $id, input: {message: $message}) {
            orderErrors {
                field
                message
                code
            }
            order {
                id
            }
            event {
                user {
                    email
                }
                message
            }
        }
    }
"""


def test_order_add_note_as_staff_user(
    staff_api_client, permission_manage_orders, order_with_lines, staff_user
):
    """We are testing that adding a note to an order as a staff user is doing the
    expected behaviors."""
    order = order_with_lines
    assert not order.events.all()
    order_id = graphene.Node.to_global_id("Order", order.id)
    message = "nuclear note"
    variables = {"id": order_id, "message": message}
    response = staff_api_client.post_graphql(
        ORDER_ADD_NOTE_MUTATION, variables, permissions=[permission_manage_orders]
    )
    content = get_graphql_content(response)
    data = content["data"]["orderAddNote"]

    assert data["order"]["id"] == order_id
    assert data["event"]["user"]["email"] == staff_user.email
    assert data["event"]["message"] == message

    order.refresh_from_db()
    assert order.status == OrderStatus.UNFULFILLED

    # Ensure the correct order event was created
    event = order.events.get()
    assert event.type == order_events.OrderEvents.NOTE_ADDED
    assert event.user == staff_user
    assert event.parameters == {"message": message}

    # Ensure not customer events were created as it was a staff action
    assert not CustomerEvent.objects.exists()


@pytest.mark.parametrize("message", ("", "   ",))
def test_order_add_note_fail_on_empty_message(
    staff_api_client, permission_manage_orders, order_with_lines, message
):
    order_id = graphene.Node.to_global_id("Order", order_with_lines.id)
    variables = {"id": order_id, "message": message}
    response = staff_api_client.post_graphql(
        ORDER_ADD_NOTE_MUTATION, variables, permissions=[permission_manage_orders]
    )
    content = get_graphql_content(response)
    data = content["data"]["orderAddNote"]
    assert data["orderErrors"][0]["field"] == "message"
    assert data["orderErrors"][0]["code"] == OrderErrorCode.REQUIRED.name


CANCEL_ORDER_QUERY = """
    mutation cancelOrder($id: ID!, $restock: Boolean!) {
        orderCancel(id: $id, restock: $restock) {
            order {
                status
            }
        }
    }
"""


def test_order_cancel_and_restock(
    staff_api_client, permission_manage_orders, order_with_lines
):
    order = order_with_lines
    query = CANCEL_ORDER_QUERY
    order_id = graphene.Node.to_global_id("Order", order.id)
    restock = True
    quantity = order.get_total_quantity()
    variables = {"id": order_id, "restock": restock}
    response = staff_api_client.post_graphql(
        query, variables, permissions=[permission_manage_orders]
    )
    content = get_graphql_content(response)
    data = content["data"]["orderCancel"]["order"]
    order.refresh_from_db()
    order_event = order.events.last()
    assert order_event.parameters["quantity"] == quantity
    assert order_event.type == order_events.OrderEvents.FULFILLMENT_RESTOCKED_ITEMS
    assert data["status"] == order.status.upper()


def test_order_cancel(staff_api_client, permission_manage_orders, order_with_lines):
    order = order_with_lines
    query = CANCEL_ORDER_QUERY
    order_id = graphene.Node.to_global_id("Order", order.id)
    restock = False
    variables = {"id": order_id, "restock": restock}
    response = staff_api_client.post_graphql(
        query, variables, permissions=[permission_manage_orders]
    )
    content = get_graphql_content(response)
    data = content["data"]["orderCancel"]["order"]
    order.refresh_from_db()
    order_event = order.events.last()
    assert order_event.type == order_events.OrderEvents.CANCELED
    assert data["status"] == order.status.upper()


def test_order_capture(
    staff_api_client, permission_manage_orders, payment_txn_preauth, staff_user
):
    order = payment_txn_preauth.order
    query = """
        mutation captureOrder($id: ID!, $amount: Decimal!) {
            orderCapture(id: $id, amount: $amount) {
                order {
                    paymentStatus
                    paymentStatusDisplay
                    isPaid
                    totalCaptured {
                        amount
                    }
                }
            }
        }
    """
    order_id = graphene.Node.to_global_id("Order", order.id)
    amount = float(payment_txn_preauth.total)
    variables = {"id": order_id, "amount": amount}
    response = staff_api_client.post_graphql(
        query, variables, permissions=[permission_manage_orders]
    )
    content = get_graphql_content(response)
    data = content["data"]["orderCapture"]["order"]
    order.refresh_from_db()
    assert data["paymentStatus"] == PaymentChargeStatusEnum.FULLY_CHARGED.name
    payment_status_display = dict(ChargeStatus.CHOICES).get(ChargeStatus.FULLY_CHARGED)
    assert data["paymentStatusDisplay"] == payment_status_display
    assert data["isPaid"]
    assert data["totalCaptured"]["amount"] == float(amount)

    event_order_paid = order.events.first()
    assert event_order_paid.type == order_events.OrderEvents.ORDER_FULLY_PAID
    assert event_order_paid.user is None

    event_email_sent, event_captured = list(order.events.all())[-2:]
    assert event_email_sent.user is None
    assert event_email_sent.parameters == {
        "email": order.user_email,
        "email_type": order_events.OrderEventsEmails.PAYMENT,
    }
    assert event_captured.type == order_events.OrderEvents.PAYMENT_CAPTURED
    assert event_captured.user == staff_user
    assert event_captured.parameters == {
        "amount": str(amount),
        "payment_gateway": "Dummy",
        "payment_id": "",
    }


def test_paid_order_mark_as_paid(
    staff_api_client, permission_manage_orders, payment_txn_preauth
):
    order = payment_txn_preauth.order
    query = """
            mutation markPaid($id: ID!) {
                orderMarkAsPaid(id: $id) {
                    errors {
                        field
                        message
                    }
                    orderErrors {
                        field
                        message
                        code
                    }
                    order {
                        isPaid
                    }
                }
            }
        """
    order_id = graphene.Node.to_global_id("Order", order.id)
    variables = {"id": order_id}
    response = staff_api_client.post_graphql(
        query, variables, permissions=[permission_manage_orders]
    )
    content = get_graphql_content(response)
    errors = content["data"]["orderMarkAsPaid"]["errors"]
    msg = "Orders with payments can not be manually marked as paid."
    assert errors[0]["message"] == msg
    assert errors[0]["field"] == "payment"

    order_errors = content["data"]["orderMarkAsPaid"]["orderErrors"]
    assert order_errors[0]["code"] == OrderErrorCode.PAYMENT_ERROR.name


def test_order_mark_as_paid(
    staff_api_client, permission_manage_orders, order_with_lines, staff_user
):
    order = order_with_lines
    query = """
            mutation markPaid($id: ID!) {
                orderMarkAsPaid(id: $id) {
                    errors {
                        field
                        message
                    }
                    order {
                        isPaid
                    }
                }
            }
        """
    assert not order.is_fully_paid()
    order_id = graphene.Node.to_global_id("Order", order.id)
    variables = {"id": order_id}
    response = staff_api_client.post_graphql(
        query, variables, permissions=[permission_manage_orders]
    )
    content = get_graphql_content(response)
    data = content["data"]["orderMarkAsPaid"]["order"]
    order.refresh_from_db()
    assert data["isPaid"] is True is order.is_fully_paid()

    event_order_paid = order.events.first()
    assert event_order_paid.type == order_events.OrderEvents.ORDER_MARKED_AS_PAID
    assert event_order_paid.user == staff_user


def test_order_mark_as_paid_no_billing_address(
    staff_api_client, permission_manage_orders, order_with_lines, staff_user
):
    order = order_with_lines
    order_with_lines.billing_address = None
    order_with_lines.save()

    query = """
            mutation markPaid($id: ID!) {
                orderMarkAsPaid(id: $id) {
                    orderErrors {
                        code
                    }
                }
            }
        """
    order_id = graphene.Node.to_global_id("Order", order.id)
    variables = {"id": order_id}
    response = staff_api_client.post_graphql(
        query, variables, permissions=[permission_manage_orders]
    )
    content = get_graphql_content(response)
    data = content["data"]["orderMarkAsPaid"]["orderErrors"]
    assert data[0]["code"] == OrderErrorCode.BILLING_ADDRESS_NOT_SET.name


ORDER_VOID = """
    mutation voidOrder($id: ID!) {
        orderVoid(id: $id) {
            order {
                paymentStatus
                paymentStatusDisplay
            }
            errors {
                field
                message
            }
            orderErrors {
                field
                message
                code
            }
        }
    }
"""


def test_order_void(
    staff_api_client, permission_manage_orders, payment_txn_preauth, staff_user
):
    order = payment_txn_preauth.order
    order_id = graphene.Node.to_global_id("Order", order.id)
    variables = {"id": order_id}
    response = staff_api_client.post_graphql(
        ORDER_VOID, variables, permissions=[permission_manage_orders]
    )
    content = get_graphql_content(response)
    data = content["data"]["orderVoid"]["order"]
    assert data["paymentStatus"] == PaymentChargeStatusEnum.NOT_CHARGED.name
    payment_status_display = dict(ChargeStatus.CHOICES).get(ChargeStatus.NOT_CHARGED)
    assert data["paymentStatusDisplay"] == payment_status_display
    event_payment_voided = order.events.last()
    assert event_payment_voided.type == order_events.OrderEvents.PAYMENT_VOIDED
    assert event_payment_voided.user == staff_user


def test_order_void_payment_error(
    mock_get_manager, staff_api_client, permission_manage_orders, payment_txn_preauth
):
    msg = "Oops! Something went wrong."
    order = payment_txn_preauth.order
    order_id = graphene.Node.to_global_id("Order", order.id)
    variables = {"id": order_id}
    mock_get_manager.void_payment.side_effect = ValueError(msg)
    response = staff_api_client.post_graphql(
        ORDER_VOID, variables, permissions=[permission_manage_orders]
    )
    content = get_graphql_content(response)
    errors = content["data"]["orderVoid"]["errors"]
    assert errors[0]["field"] == "payment"
    assert errors[0]["message"] == msg

    order_errors = content["data"]["orderVoid"]["orderErrors"]
    assert order_errors[0]["code"] == OrderErrorCode.PAYMENT_ERROR.name


def test_order_refund(staff_api_client, permission_manage_orders, payment_txn_captured):
    order = payment_txn_captured.order
    query = """
        mutation refundOrder($id: ID!, $amount: Decimal!) {
            orderRefund(id: $id, amount: $amount) {
                order {
                    paymentStatus
                    paymentStatusDisplay
                    isPaid
                    status
                }
            }
        }
    """
    order_id = graphene.Node.to_global_id("Order", order.id)
    amount = float(payment_txn_captured.total)
    variables = {"id": order_id, "amount": amount}
    response = staff_api_client.post_graphql(
        query, variables, permissions=[permission_manage_orders]
    )
    content = get_graphql_content(response)
    data = content["data"]["orderRefund"]["order"]
    order.refresh_from_db()
    assert data["status"] == order.status.upper()
    assert data["paymentStatus"] == PaymentChargeStatusEnum.FULLY_REFUNDED.name
    payment_status_display = dict(ChargeStatus.CHOICES).get(ChargeStatus.FULLY_REFUNDED)
    assert data["paymentStatusDisplay"] == payment_status_display
    assert data["isPaid"] is False

    order_event = order.events.last()
    assert order_event.parameters["amount"] == str(amount)
    assert order_event.type == order_events.OrderEvents.PAYMENT_REFUNDED


@pytest.mark.parametrize(
    "requires_amount, mutation_name",
    ((True, "orderRefund"), (False, "orderVoid"), (True, "orderCapture")),
)
def test_clean_payment_without_payment_associated_to_order(
    staff_api_client, permission_manage_orders, order, requires_amount, mutation_name
):

    assert not OrderEvent.objects.exists()

    additional_arguments = ", amount: 2" if requires_amount else ""
    query = """
        mutation %(mutationName)s($id: ID!) {
          %(mutationName)s(id: $id %(args)s) {
            errors {
              field
              message
            }
          }
        }
    """ % {
        "mutationName": mutation_name,
        "args": additional_arguments,
    }

    order_id = graphene.Node.to_global_id("Order", order.id)
    variables = {"id": order_id}
    response = staff_api_client.post_graphql(
        query, variables, permissions=[permission_manage_orders]
    )
    errors = get_graphql_content(response)["data"][mutation_name].get("errors")

    message = "There's no payment associated with the order."

    assert errors, "expected an error"
    assert errors == [{"field": "payment", "message": message}]
    assert not OrderEvent.objects.exists()


def test_try_payment_action_generates_event(order, staff_user, payment_dummy):
    message = "The payment did a oopsie!"
    assert not OrderEvent.objects.exists()

    def _test_operation():
        raise PaymentError(message)

    with pytest.raises(ValidationError) as exc:
        try_payment_action(
            order=order, user=staff_user, payment=payment_dummy, func=_test_operation
        )

    assert exc.value.args[0]["payment"].message == message

    error_event = OrderEvent.objects.get()  # type: OrderEvent
    assert error_event.type == order_events.OrderEvents.PAYMENT_FAILED
    assert error_event.user == staff_user
    assert error_event.parameters == {
        "message": message,
        "gateway": payment_dummy.gateway,
        "payment_id": payment_dummy.token,
    }


def test_clean_order_refund_payment():
    payment = MagicMock(spec=Payment)
    payment.gateway = CustomPaymentChoices.MANUAL
    Mock(spec="string")
    with pytest.raises(ValidationError) as e:
        clean_refund_payment(payment)
    msg = "Manual payments can not be refunded."
    assert e.value.error_dict["payment"][0].message == msg


def test_clean_order_capture():
    with pytest.raises(ValidationError) as e:
        clean_order_capture(None)
    msg = "There's no payment associated with the order."
    assert e.value.error_dict["payment"][0].message == msg


def test_clean_order_cancel(order):
    # Shouldn't raise any errors
    clean_order_cancel(order)

    order.status = OrderStatus.DRAFT
    order.save()

    with pytest.raises(ValidationError) as e:
        clean_order_cancel(order)
    msg = "This order can't be canceled."
    assert e.value.error_dict["order"][0].message == msg


ORDER_UPDATE_SHIPPING_QUERY = """
    mutation orderUpdateShipping($order: ID!, $shippingMethod: ID) {
        orderUpdateShipping(
                order: $order, input: {shippingMethod: $shippingMethod}) {
            errors {
                field
                message
            }
            order {
                id
            }
        }
    }
"""


def test_order_update_shipping(
    staff_api_client,
    permission_manage_orders,
    order_with_lines,
    shipping_method,
    staff_user,
):
    order = order_with_lines
    query = ORDER_UPDATE_SHIPPING_QUERY
    order_id = graphene.Node.to_global_id("Order", order.id)
    method_id = graphene.Node.to_global_id("ShippingMethod", shipping_method.id)
    variables = {"order": order_id, "shippingMethod": method_id}
    response = staff_api_client.post_graphql(
        query, variables, permissions=[permission_manage_orders]
    )
    content = get_graphql_content(response)
    data = content["data"]["orderUpdateShipping"]
    assert data["order"]["id"] == order_id

    order.refresh_from_db()
    shipping_total = shipping_method.get_total()
    shipping_price = TaxedMoney(shipping_total, shipping_total)
    assert order.status == OrderStatus.UNFULFILLED
    assert order.shipping_method == shipping_method
    assert order.shipping_price_net == shipping_price.net
    assert order.shipping_price_gross == shipping_price.gross
    assert order.shipping_method_name == shipping_method.name


def test_order_update_shipping_clear_shipping_method(
    staff_api_client, permission_manage_orders, order, staff_user, shipping_method
):
    order.shipping_method = shipping_method
    shipping_total = shipping_method.get_total()
    shipping_price = TaxedMoney(shipping_total, shipping_total)
    order.shipping_price = shipping_price
    order.shipping_method_name = "Example shipping"
    order.save()

    query = ORDER_UPDATE_SHIPPING_QUERY
    order_id = graphene.Node.to_global_id("Order", order.id)
    variables = {"order": order_id, "shippingMethod": None}
    response = staff_api_client.post_graphql(
        query, variables, permissions=[permission_manage_orders]
    )
    content = get_graphql_content(response)
    data = content["data"]["orderUpdateShipping"]
    assert data["order"]["id"] == order_id

    order.refresh_from_db()
    assert order.shipping_method is None
    assert order.shipping_price == zero_taxed_money()
    assert order.shipping_method_name is None


def test_order_update_shipping_shipping_required(
    staff_api_client, permission_manage_orders, order_with_lines, staff_user
):
    order = order_with_lines
    query = ORDER_UPDATE_SHIPPING_QUERY
    order_id = graphene.Node.to_global_id("Order", order.id)
    variables = {"order": order_id, "shippingMethod": None}
    response = staff_api_client.post_graphql(
        query, variables, permissions=[permission_manage_orders]
    )
    content = get_graphql_content(response)
    data = content["data"]["orderUpdateShipping"]
    assert data["errors"][0]["field"] == "shippingMethod"
    assert data["errors"][0]["message"] == (
        "Shipping method is required for this order."
    )


def test_order_update_shipping_no_shipping_address(
    staff_api_client,
    permission_manage_orders,
    order_with_lines,
    shipping_method,
    staff_user,
):
    order = order_with_lines
    order.shipping_address = None
    order.save()
    query = ORDER_UPDATE_SHIPPING_QUERY
    order_id = graphene.Node.to_global_id("Order", order.id)
    method_id = graphene.Node.to_global_id("ShippingMethod", shipping_method.id)
    variables = {"order": order_id, "shippingMethod": method_id}
    response = staff_api_client.post_graphql(
        query, variables, permissions=[permission_manage_orders]
    )
    content = get_graphql_content(response)
    data = content["data"]["orderUpdateShipping"]
    assert data["errors"][0]["field"] == "order"
    assert data["errors"][0]["message"] == (
        "Cannot choose a shipping method for an order without" " the shipping address."
    )


def test_order_update_shipping_incorrect_shipping_method(
    staff_api_client,
    permission_manage_orders,
    order_with_lines,
    shipping_method,
    staff_user,
):
    order = order_with_lines
    zone = shipping_method.shipping_zone
    zone.countries = ["DE"]
    zone.save()
    assert order.shipping_address.country.code not in zone.countries
    query = ORDER_UPDATE_SHIPPING_QUERY
    order_id = graphene.Node.to_global_id("Order", order.id)
    method_id = graphene.Node.to_global_id("ShippingMethod", shipping_method.id)
    variables = {"order": order_id, "shippingMethod": method_id}
    response = staff_api_client.post_graphql(
        query, variables, permissions=[permission_manage_orders]
    )
    content = get_graphql_content(response)
    data = content["data"]["orderUpdateShipping"]
    assert data["errors"][0]["field"] == "shippingMethod"
    assert data["errors"][0]["message"] == (
        "Shipping method cannot be used with this order."
    )


def test_draft_order_clear_shipping_method(
    staff_api_client, draft_order, permission_manage_orders
):
    assert draft_order.shipping_method
    query = ORDER_UPDATE_SHIPPING_QUERY
    order_id = graphene.Node.to_global_id("Order", draft_order.id)
    variables = {"order": order_id, "shippingMethod": None}
    response = staff_api_client.post_graphql(
        query, variables, permissions=[permission_manage_orders]
    )
    content = get_graphql_content(response)
    data = content["data"]["orderUpdateShipping"]
    assert data["order"]["id"] == order_id
    draft_order.refresh_from_db()
    assert draft_order.shipping_method is None
    assert draft_order.shipping_price == zero_taxed_money()
    assert draft_order.shipping_method_name is None


def test_orders_total(staff_api_client, permission_manage_orders, order_with_lines):
    query = """
    query Orders($period: ReportingPeriod) {
        ordersTotal(period: $period) {
            gross {
                amount
                currency
            }
            net {
                currency
                amount
            }
        }
    }
    """
    variables = {"period": ReportingPeriod.TODAY.name}
    response = staff_api_client.post_graphql(
        query, variables, permissions=[permission_manage_orders]
    )
    content = get_graphql_content(response)
    amount = str(content["data"]["ordersTotal"]["gross"]["amount"])
    assert Money(amount, "USD") == order_with_lines.total.gross


def test_order_by_token_query(api_client, order):
    query = """
    query OrderByToken($token: UUID!) {
        orderByToken(token: $token) {
            id
        }
    }
    """
    order_id = graphene.Node.to_global_id("Order", order.id)
    response = api_client.post_graphql(query, {"token": order.token})
    content = get_graphql_content(response)
    assert content["data"]["orderByToken"]["id"] == order_id


def test_order_by_token_user_restriction(api_client, order):
    query = """
    query OrderByToken($token: UUID!) {
        orderByToken(token: $token) {
            user {
                id
            }
        }
    }
    """
    response = api_client.post_graphql(query, {"token": order.token})
    assert_no_permission(response)


def test_order_by_token_events_restriction(api_client, order):
    query = """
    query OrderByToken($token: UUID!) {
        orderByToken(token: $token) {
            events {
                id
            }
        }
    }
    """
    response = api_client.post_graphql(query, {"token": order.token})
    assert_no_permission(response)


def test_authorized_access_to_order_by_token(
    user_api_client, staff_api_client, customer_user, order, permission_manage_users
):
    query = """
    query OrderByToken($token: UUID!) {
        orderByToken(token: $token) {
            user {
                id
            }
        }
    }
    """
    variables = {"token": order.token}
    customer_user_id = graphene.Node.to_global_id("User", customer_user.id)

    response = user_api_client.post_graphql(query, variables)
    content = get_graphql_content(response)
    assert content["data"]["orderByToken"]["user"]["id"] == customer_user_id

    response = staff_api_client.post_graphql(
        query, variables, permissions=[permission_manage_users]
    )
    content = get_graphql_content(response)
    assert content["data"]["orderByToken"]["user"]["id"] == customer_user_id


def test_query_draft_order_by_token_with_requester_as_customer(
    user_api_client, draft_order
):
    draft_order.user = user_api_client.user
    draft_order.save(update_fields=["user"])
    query = """
    query OrderByToken($token: UUID!) {
        orderByToken(token: $token) {
            id
        }
    }
    """
    response = user_api_client.post_graphql(query, {"token": draft_order.token})
    content = get_graphql_content(response)
    assert not content["data"]["orderByToken"]


def test_query_draft_order_by_token_as_anonymous_customer(api_client, draft_order):
    query = """
    query OrderByToken($token: UUID!) {
        orderByToken(token: $token) {
            id
        }
    }
    """
    response = api_client.post_graphql(query, {"token": draft_order.token})
    content = get_graphql_content(response)
    assert not content["data"]["orderByToken"]


MUTATION_CANCEL_ORDERS = """
    mutation CancelManyOrders($ids: [ID]!, $restock: Boolean!) {
        orderBulkCancel(ids: $ids, restock: $restock) {
            count
            errors {
                field
                message
            }
        }
    }
    """


def test_order_bulk_cancel_with_restock(
    staff_api_client, orders, order_with_lines, permission_manage_orders, address
):
    assert order_with_lines.can_cancel()
    orders.append(order_with_lines)
    expected_count = sum(order.can_cancel() for order in orders)
    variables = {
        "ids": [graphene.Node.to_global_id("Order", order.id) for order in orders],
        "restock": True,
    }
    response = staff_api_client.post_graphql(
        MUTATION_CANCEL_ORDERS, variables, permissions=[permission_manage_orders]
    )
    order_with_lines.refresh_from_db()
    content = get_graphql_content(response)
    data = content["data"]["orderBulkCancel"]
    assert data["count"] == expected_count
    event = order_with_lines.events.all()[1]
    assert event.type == order_events.OrderEvents.FULFILLMENT_RESTOCKED_ITEMS
    assert event.user == staff_api_client.user


@pytest.mark.parametrize(
    "orders_filter, count",
    [
        (
            {
                "created": {
                    "gte": str(date.today() - timedelta(days=3)),
                    "lte": str(date.today()),
                }
            },
            1,
        ),
        ({"created": {"gte": str(date.today() - timedelta(days=3))}}, 1),
        ({"created": {"lte": str(date.today())}}, 2),
        ({"created": {"lte": str(date.today() - timedelta(days=3))}}, 1),
        ({"created": {"gte": str(date.today() + timedelta(days=1))}}, 0),
    ],
)
def test_order_query_with_filter_created(
    orders_filter,
    count,
    orders_query_with_filter,
    staff_api_client,
    permission_manage_orders,
):
    Order.objects.create()
    with freeze_time("2012-01-14"):
        Order.objects.create()
    variables = {"filter": orders_filter}
    staff_api_client.user.user_permissions.add(permission_manage_orders)
    response = staff_api_client.post_graphql(orders_query_with_filter, variables)
    content = get_graphql_content(response)
    orders = content["data"]["orders"]["edges"]

    assert len(orders) == count


@pytest.mark.parametrize(
    "orders_filter, count, payment_status",
    [
        ({"paymentStatus": "FULLY_CHARGED"}, 1, ChargeStatus.FULLY_CHARGED),
        ({"paymentStatus": "NOT_CHARGED"}, 2, ChargeStatus.NOT_CHARGED),
        ({"paymentStatus": "PARTIALLY_CHARGED"}, 1, ChargeStatus.PARTIALLY_CHARGED),
        ({"paymentStatus": "PARTIALLY_REFUNDED"}, 1, ChargeStatus.PARTIALLY_REFUNDED),
        ({"paymentStatus": "FULLY_REFUNDED"}, 1, ChargeStatus.FULLY_REFUNDED),
        ({"paymentStatus": "FULLY_CHARGED"}, 0, ChargeStatus.FULLY_REFUNDED),
        ({"paymentStatus": "NOT_CHARGED"}, 1, ChargeStatus.FULLY_REFUNDED),
    ],
)
def test_order_query_with_filter_payment_status(
    orders_filter,
    count,
    payment_status,
    orders_query_with_filter,
    staff_api_client,
    payment_dummy,
    permission_manage_orders,
):
    payment_dummy.charge_status = payment_status
    payment_dummy.save()

    payment_dummy.id = None
    payment_dummy.order = Order.objects.create()
    payment_dummy.charge_status = ChargeStatus.NOT_CHARGED
    payment_dummy.save()

    variables = {"filter": orders_filter}
    staff_api_client.user.user_permissions.add(permission_manage_orders)
    response = staff_api_client.post_graphql(orders_query_with_filter, variables)
    content = get_graphql_content(response)
    orders = content["data"]["orders"]["edges"]

    assert len(orders) == count


@pytest.mark.parametrize(
    "orders_filter, count, status",
    [
        ({"status": "UNFULFILLED"}, 2, OrderStatus.UNFULFILLED),
        ({"status": "PARTIALLY_FULFILLED"}, 1, OrderStatus.PARTIALLY_FULFILLED),
        ({"status": "FULFILLED"}, 1, OrderStatus.FULFILLED),
        ({"status": "CANCELED"}, 1, OrderStatus.CANCELED),
    ],
)
def test_order_query_with_filter_status(
    orders_filter,
    count,
    status,
    orders_query_with_filter,
    staff_api_client,
    payment_dummy,
    permission_manage_orders,
    order,
):
    order.status = status
    order.save()

    Order.objects.create()

    variables = {"filter": orders_filter}
    staff_api_client.user.user_permissions.add(permission_manage_orders)
    response = staff_api_client.post_graphql(orders_query_with_filter, variables)
    content = get_graphql_content(response)
    orders = content["data"]["orders"]["edges"]
    order_id = graphene.Node.to_global_id("Order", order.pk)

    orders_ids_from_response = [o["node"]["id"] for o in orders]
    assert len(orders) == count
    assert order_id in orders_ids_from_response


@pytest.mark.parametrize(
    "orders_filter, user_field, user_value",
    [
        ({"customer": "admin"}, "email", "admin@example.com"),
        ({"customer": "John"}, "first_name", "johnny"),
        ({"customer": "Snow"}, "last_name", "snow"),
    ],
)
def test_order_query_with_filter_customer_fields(
    orders_filter,
    user_field,
    user_value,
    orders_query_with_filter,
    staff_api_client,
    permission_manage_orders,
    customer_user,
):
    setattr(customer_user, user_field, user_value)
    customer_user.save()
    customer_user.refresh_from_db()

    order = Order(user=customer_user, token=str(uuid.uuid4()))
    Order.objects.bulk_create([order, Order(token=str(uuid.uuid4()))])

    variables = {"filter": orders_filter}
    staff_api_client.user.user_permissions.add(permission_manage_orders)
    response = staff_api_client.post_graphql(orders_query_with_filter, variables)
    content = get_graphql_content(response)
    orders = content["data"]["orders"]["edges"]
    order_id = graphene.Node.to_global_id("Order", order.pk)

    assert len(orders) == 1
    assert orders[0]["node"]["id"] == order_id


@pytest.mark.parametrize(
    "orders_filter, user_field, user_value",
    [
        ({"customer": "admin"}, "email", "admin@example.com"),
        ({"customer": "John"}, "first_name", "johnny"),
        ({"customer": "Snow"}, "last_name", "snow"),
    ],
)
def test_draft_order_query_with_filter_customer_fields(
    orders_filter,
    user_field,
    user_value,
    draft_orders_query_with_filter,
    staff_api_client,
    permission_manage_orders,
    customer_user,
):
    setattr(customer_user, user_field, user_value)
    customer_user.save()
    customer_user.refresh_from_db()

    order = Order(status=OrderStatus.DRAFT, user=customer_user, token=str(uuid.uuid4()))
    Order.objects.bulk_create(
        [order, Order(token=str(uuid.uuid4()), status=OrderStatus.DRAFT)]
    )

    variables = {"filter": orders_filter}
    staff_api_client.user.user_permissions.add(permission_manage_orders)
    response = staff_api_client.post_graphql(draft_orders_query_with_filter, variables)
    content = get_graphql_content(response)
    orders = content["data"]["draftOrders"]["edges"]
    order_id = graphene.Node.to_global_id("Order", order.pk)

    assert len(orders) == 1
    assert orders[0]["node"]["id"] == order_id


@pytest.mark.parametrize(
    "orders_filter, count",
    [
        (
            {
                "created": {
                    "gte": str(date.today() - timedelta(days=3)),
                    "lte": str(date.today()),
                }
            },
            1,
        ),
        ({"created": {"gte": str(date.today() - timedelta(days=3))}}, 1),
        ({"created": {"lte": str(date.today())}}, 2),
        ({"created": {"lte": str(date.today() - timedelta(days=3))}}, 1),
        ({"created": {"gte": str(date.today() + timedelta(days=1))}}, 0),
    ],
)
def test_order_query_with_filter_created_(
    orders_filter,
    count,
    draft_orders_query_with_filter,
    staff_api_client,
    permission_manage_orders,
):
    Order.objects.create(status=OrderStatus.DRAFT)
    with freeze_time("2012-01-14"):
        Order.objects.create(status=OrderStatus.DRAFT)
    variables = {"filter": orders_filter}
    staff_api_client.user.user_permissions.add(permission_manage_orders)
    response = staff_api_client.post_graphql(draft_orders_query_with_filter, variables)
    content = get_graphql_content(response)
    orders = content["data"]["draftOrders"]["edges"]

    assert len(orders) == count


QUERY_ORDER_WITH_SORT = """
    query ($sort_by: OrderSortingInput!) {
        orders(first:5, sortBy: $sort_by) {
            edges{
                node{
                    number
                }
            }
        }
    }
"""


@pytest.mark.parametrize(
    "order_sort, result_order",
    [
        ({"field": "NUMBER", "direction": "ASC"}, [0, 1, 2]),
        ({"field": "NUMBER", "direction": "DESC"}, [2, 1, 0]),
        ({"field": "CREATION_DATE", "direction": "ASC"}, [1, 0, 2]),
        ({"field": "CREATION_DATE", "direction": "DESC"}, [2, 0, 1]),
        ({"field": "CUSTOMER", "direction": "ASC"}, [2, 0, 1]),
        ({"field": "CUSTOMER", "direction": "DESC"}, [1, 0, 2]),
        ({"field": "FULFILLMENT_STATUS", "direction": "ASC"}, [2, 1, 0]),
        ({"field": "FULFILLMENT_STATUS", "direction": "DESC"}, [0, 1, 2]),
        ({"field": "TOTAL", "direction": "ASC"}, [0, 2, 1]),
        ({"field": "TOTAL", "direction": "DESC"}, [1, 2, 0]),
    ],
)
def test_query_orders_with_sort(
    order_sort, result_order, staff_api_client, permission_manage_orders, address
):
    created_orders = []
    with freeze_time("2017-01-14"):
        created_orders.append(
            Order.objects.create(
                token=str(uuid.uuid4()),
                billing_address=address,
                status=OrderStatus.PARTIALLY_FULFILLED,
                total=TaxedMoney(net=Money(10, "USD"), gross=Money(13, "USD")),
            )
        )
    with freeze_time("2012-01-14"):
        address2 = address.get_copy()
        address2.first_name = "Walter"
        address2.save()
        created_orders.append(
            Order.objects.create(
                token=str(uuid.uuid4()),
                billing_address=address2,
                status=OrderStatus.FULFILLED,
                total=TaxedMoney(net=Money(100, "USD"), gross=Money(130, "USD")),
            )
        )
    address3 = address.get_copy()
    address3.last_name = "Alice"
    address3.save()
    created_orders.append(
        Order.objects.create(
            token=str(uuid.uuid4()),
            billing_address=address3,
            status=OrderStatus.CANCELED,
            total=TaxedMoney(net=Money(20, "USD"), gross=Money(26, "USD")),
        )
    )
    variables = {"sort_by": order_sort}
    staff_api_client.user.user_permissions.add(permission_manage_orders)
    response = staff_api_client.post_graphql(QUERY_ORDER_WITH_SORT, variables)
    content = get_graphql_content(response)
    orders = content["data"]["orders"]["edges"]

    for order, order_number in enumerate(result_order):
        assert orders[order]["node"]["number"] == str(created_orders[order_number].pk)


QUERY_DRAFT_ORDER_WITH_SORT = """
    query ($sort_by: OrderSortingInput!) {
        draftOrders(first:5, sortBy: $sort_by) {
            edges{
                node{
                    number
                }
            }
        }
    }
"""


@pytest.mark.parametrize(
    "draft_order_sort, result_order",
    [
        ({"field": "NUMBER", "direction": "ASC"}, [0, 1, 2]),
        ({"field": "NUMBER", "direction": "DESC"}, [2, 1, 0]),
        ({"field": "CREATION_DATE", "direction": "ASC"}, [1, 0, 2]),
        ({"field": "CREATION_DATE", "direction": "DESC"}, [2, 0, 1]),
        ({"field": "CUSTOMER", "direction": "ASC"}, [2, 0, 1]),
        ({"field": "CUSTOMER", "direction": "DESC"}, [1, 0, 2]),
        ({"field": "TOTAL", "direction": "ASC"}, [0, 2, 1]),
        ({"field": "TOTAL", "direction": "DESC"}, [1, 2, 0]),
    ],
)
def test_query_draft_orders_with_sort(
    draft_order_sort, result_order, staff_api_client, permission_manage_orders, address
):
    created_orders = []
    with freeze_time("2017-01-14"):
        created_orders.append(
            Order.objects.create(
                token=str(uuid.uuid4()),
                billing_address=address,
                status=OrderStatus.DRAFT,
                total=TaxedMoney(net=Money(10, "USD"), gross=Money(13, "USD")),
            )
        )
    with freeze_time("2012-01-14"):
        address2 = address.get_copy()
        address2.first_name = "Walter"
        address2.save()
        created_orders.append(
            Order.objects.create(
                token=str(uuid.uuid4()),
                billing_address=address2,
                status=OrderStatus.DRAFT,
                total=TaxedMoney(net=Money(100, "USD"), gross=Money(130, "USD")),
            )
        )
    address3 = address.get_copy()
    address3.last_name = "Alice"
    address3.save()
    created_orders.append(
        Order.objects.create(
            token=str(uuid.uuid4()),
            billing_address=address3,
            status=OrderStatus.DRAFT,
            total=TaxedMoney(net=Money(20, "USD"), gross=Money(26, "USD")),
        )
    )
    variables = {"sort_by": draft_order_sort}
    staff_api_client.user.user_permissions.add(permission_manage_orders)
    response = staff_api_client.post_graphql(QUERY_DRAFT_ORDER_WITH_SORT, variables)
    content = get_graphql_content(response)
    draft_orders = content["data"]["draftOrders"]["edges"]

    for order, order_number in enumerate(result_order):
        assert draft_orders[order]["node"]["number"] == str(
            created_orders[order_number].pk
        )


@pytest.mark.parametrize(
    "orders_filter, count",
    [
        ({"search": "test_discount"}, 2),
        ({"search": "test_discount1"}, 1),
        ({"search": "translated_discount1_name"}, 1),
        ({"search": "user"}, 2),
        ({"search": "user1@example.com"}, 1),
        ({"search": "test@example.com"}, 1),
        ({"search": "Leslie"}, 1),
        ({"search": "Wade"}, 1),
        ({"search": ""}, 3),
    ],
)
def test_orders_query_with_filter_search(
    orders_filter,
    count,
    orders_query_with_filter,
    staff_api_client,
    permission_manage_orders,
    customer_user,
):
    Order.objects.bulk_create(
        [
            Order(
                user=customer_user,
                token=str(uuid.uuid4()),
                discount_name="test_discount1",
                user_email="test@example.com",
                translated_discount_name="translated_discount1_name",
            ),
            Order(token=str(uuid.uuid4()), user_email="user1@example.com"),
            Order(
                token=str(uuid.uuid4()),
                user_email="user2@example.com",
                discount_name="test_discount2",
                translated_discount_name="translated_discount2_name",
            ),
        ]
    )
    variables = {"filter": orders_filter}
    staff_api_client.user.user_permissions.add(permission_manage_orders)
    response = staff_api_client.post_graphql(orders_query_with_filter, variables)
    content = get_graphql_content(response)
    assert content["data"]["orders"]["totalCount"] == count


def test_orders_query_with_filter_search_by_id(
    orders_query_with_filter, order, staff_api_client, permission_manage_orders
):
    variables = {"filter": {"search": order.pk}}
    staff_api_client.user.user_permissions.add(permission_manage_orders)
    response = staff_api_client.post_graphql(orders_query_with_filter, variables)
    content = get_graphql_content(response)
    assert content["data"]["orders"]["totalCount"] == 1


@pytest.mark.parametrize(
    "draft_orders_filter, count",
    [
        ({"search": "test_discount"}, 2),
        ({"search": "test_discount1"}, 1),
        ({"search": "translated_discount1_name"}, 1),
        ({"search": "user"}, 2),
        ({"search": "user1@example.com"}, 1),
        ({"search": "test@example.com"}, 1),
        ({"search": "Leslie"}, 1),
        ({"search": "Wade"}, 1),
        ({"search": ""}, 3),
    ],
)
def test_draft_orders_query_with_filter_search(
    draft_orders_filter,
    count,
    draft_orders_query_with_filter,
    staff_api_client,
    permission_manage_orders,
    customer_user,
):
    Order.objects.bulk_create(
        [
            Order(
                user=customer_user,
                token=str(uuid.uuid4()),
                discount_name="test_discount1",
                user_email="test@example.com",
                translated_discount_name="translated_discount1_name",
                status=OrderStatus.DRAFT,
            ),
            Order(
                token=str(uuid.uuid4()),
                user_email="user1@example.com",
                status=OrderStatus.DRAFT,
            ),
            Order(
                token=str(uuid.uuid4()),
                user_email="user2@example.com",
                discount_name="test_discount2",
                translated_discount_name="translated_discount2_name",
                status=OrderStatus.DRAFT,
            ),
        ]
    )
    variables = {"filter": draft_orders_filter}
    staff_api_client.user.user_permissions.add(permission_manage_orders)
    response = staff_api_client.post_graphql(draft_orders_query_with_filter, variables)
    content = get_graphql_content(response)
    assert content["data"]["draftOrders"]["totalCount"] == count


def test_draft_orders_query_with_filter_search_by_id(
    draft_orders_query_with_filter,
    draft_order,
    staff_api_client,
    permission_manage_orders,
):
    variables = {"filter": {"search": draft_order.pk}}
    staff_api_client.user.user_permissions.add(permission_manage_orders)
    response = staff_api_client.post_graphql(draft_orders_query_with_filter, variables)
    content = get_graphql_content(response)
    assert content["data"]["draftOrders"]["totalCount"] == 1


@pytest.fixture
def update_order_meta():
    return """
    mutation orderUpdateMeta($token: UUID!, $input: MetaInput!) {
        orderUpdateMeta(token: $token, input: $input){
            errors {
                message
            }
        }
    }
    """


@pytest.fixture
def update_order_private_meta():
    return """
    mutation orderUpdatePrivateMeta($id: ID!, $input: MetaInput!) {
        orderUpdatePrivateMeta(id: $id, input: $input){
            errors {
                message
            }
        }
    }
    """


@pytest.fixture
def order_meta_update_variables(order):
    return {
        "token": order.token,
        "input": {
            "namespace": "test",
            "clientName": "client1",
            "key": "foo",
            "value": "bar",
        },
    }


@pytest.fixture
def order_private_meta_update_variables(order):
    order_id = graphene.Node.to_global_id("Order", order.id)
    return {
        "id": order_id,
        "input": {
            "namespace": "test",
            "clientName": "client1",
            "key": "foo",
            "value": "bar",
        },
    }


def test_user_without_permission_cannot_update_private_meta(
    staff_api_client,
    staff_user,
    update_order_private_meta,
    order_private_meta_update_variables,
):
    assert not staff_user.has_perm(OrderPermissions.MANAGE_ORDERS)
    response = staff_api_client.post_graphql(
        update_order_private_meta, order_private_meta_update_variables
    )
    assert_no_permission(response)


def test_user_does_not_need_permission_to_update_meta(
    staff_api_client, update_order_meta, order_meta_update_variables, order
):
    response = staff_api_client.post_graphql(
        update_order_meta, order_meta_update_variables, permissions=[]
    )
    content = get_graphql_content(response)
    errors = content["data"]["orderUpdateMeta"]["errors"]
    assert len(errors) == 0
    order.refresh_from_db()
    assert order.get_value_from_metadata("foo") == "bar"


def test_user_with_permission_can_update_private_meta(
    permission_manage_orders,
    staff_api_client,
    staff_user,
    update_order_private_meta,
    order_private_meta_update_variables,
    order,
):
    staff_user.user_permissions.add(permission_manage_orders)
    assert staff_user.has_perm(OrderPermissions.MANAGE_ORDERS)
    response = staff_api_client.post_graphql(
        update_order_private_meta, order_private_meta_update_variables
    )
    content = get_graphql_content(response)
    errors = content["data"]["orderUpdatePrivateMeta"]["errors"]
    assert len(errors) == 0
    order.refresh_from_db()
    assert order.get_value_from_private_metadata("foo") == "bar"


@pytest.fixture
def clear_order_meta():
    return """
        mutation orderClearMeta($token: UUID!, $input: MetaPath!) {
            orderClearMeta(token: $token, input: $input) {
                errors {
                    message
                }
            }
        }
    """


@pytest.fixture
def clear_order_private_meta():
    return """
        mutation orderClearPrivateMeta($id: ID!, $input: MetaPath!) {
            orderClearPrivateMeta(id: $id, input: $input) {
                errors {
                    message
                }
            }
        }
    """


@pytest.fixture
def clear_meta_variables(order):
    return {
        "token": order.token,
        "input": {"namespace": "test", "clientName": "client1", "key": "foo"},
    }


@pytest.fixture
def clear_meta_private_variables(order):
    order_id = graphene.Node.to_global_id("Order", order.id)
    return {
        "id": order_id,
        "input": {
            "namespace": "testPrivate",
            "clientName": "clientPrivate1",
            "key": "foofoo",
        },
    }


@pytest.fixture
def order_with_meta(order):
    order.store_value_in_metadata(items={"foo": "bar"})
    order.store_value_in_private_metadata(items={"foofoo": "barbar"})
    order.save()
    return order


def test_user_without_permission_cannot_clear_meta(
    staff_user, staff_api_client, clear_order_meta, clear_meta_variables
):
    assert not staff_user.has_perm(OrderPermissions.MANAGE_ORDERS)
    response = staff_api_client.post_graphql(clear_order_meta, clear_meta_variables)
    assert_no_permission(response)


def test_user_without_permission_cannot_clear_private_meta(
    staff_user, staff_api_client, clear_order_private_meta, clear_meta_private_variables
):
    assert not staff_user.has_perm(OrderPermissions.MANAGE_ORDERS)
    response = staff_api_client.post_graphql(
        clear_order_private_meta, clear_meta_private_variables
    )
    assert_no_permission(response)


def test_user_with_permission_can_clear_meta(
    staff_user,
    staff_api_client,
    clear_order_meta,
    clear_meta_variables,
    order_with_meta,
    permission_manage_orders,
):
    staff_user.user_permissions.add(permission_manage_orders)
    assert staff_user.has_perm(OrderPermissions.MANAGE_ORDERS)
    response = staff_api_client.post_graphql(clear_order_meta, clear_meta_variables)
    assert response.status_code == 200
    content = get_graphql_content(response)
    errors = content["data"]["orderClearMeta"]["errors"]
    assert len(errors) == 0
    order_with_meta.refresh_from_db()
    assert not order_with_meta.get_value_from_metadata("foo")


def test_user_with_permission_can_clear_private_meta(
    staff_user,
    staff_api_client,
    clear_order_private_meta,
    clear_meta_private_variables,
    order_with_meta,
    permission_manage_orders,
):
    staff_user.user_permissions.add(permission_manage_orders)
    assert staff_user.has_perm(OrderPermissions.MANAGE_ORDERS)
    response = staff_api_client.post_graphql(
        clear_order_private_meta, clear_meta_private_variables
    )
    assert response.status_code == 200
    content = get_graphql_content(response)
    errors = content["data"]["orderClearPrivateMeta"]["errors"]
    assert len(errors) == 0
    order_with_meta.refresh_from_db()
    assert not order_with_meta.get_value_from_private_metadata(key="foofoo")


REQUEST_INVOICE_MUTATION = """
    mutation RequestInvoice($orderId: ID!, $number: String) {
        requestInvoice(
            orderId: $orderId,
            number: $number
        ) {
            invoiceErrors {
                field
                message
                code
            }
        }
    }
"""


CREATE_INVOICE_MUTATION = """
    mutation CreateInvoice($orderId: ID!, $number: String!, $url: String!) {
        createInvoice(
            orderId: $orderId,
            number: $number,
            url: $url
        ) {
            invoice {
                number
                url
            }
            errors {
                field
                message
            }
        }
    }
"""


DELETE_INVOICE_MUTATION = """
    mutation DeleteInvoice($id: ID!) {
        deleteInvoice(
            id: $id
        ) {
            invoiceErrors {
                field
                message
                code
            }
        }
    }
"""


UPDATE_INVOICE_MUTATION = """
    mutation UpdateInvoice($id: ID!, $number: String, $url: String) {
        updateInvoice(
            id: $id,
            input: {
                number: $number,
                url: $url
            }
        ) {
            invoice {
                number
                url
            }
            invoiceErrors {
                field
                message
                code
            }
        }
    }
"""


@mock.patch("saleor.extensions.base_plugin.BasePlugin.invoice_request")
def test_request_invoice(
    plugin_mock, user_api_client, permission_manage_orders, orders
):
    number = "01/12/2020/TEST"
    variables = {
        "orderId": graphene.Node.to_global_id("Order", orders[0].pk),
        "number": number,
    }
    user_api_client.user.user_permissions.add(permission_manage_orders)
    user_api_client.post_graphql(REQUEST_INVOICE_MUTATION, variables)
    assert Invoice.objects.filter(number=number, order=orders[0].pk).exists()
    assert plugin_mock.called


def test_request_invoice_no_number(user_api_client, permission_manage_orders, orders):
    variables = {"orderId": graphene.Node.to_global_id("Order", orders[0].pk)}
    user_api_client.user.user_permissions.add(permission_manage_orders)
    user_api_client.post_graphql(REQUEST_INVOICE_MUTATION, variables)
    invoice = Invoice.objects.get(order=orders[0].pk)
    assert invoice.number is None


def test_request_invoice_invalid_order(user_api_client, permission_manage_orders):
    variables = {"orderId": "T3JkZXI6MTMzNzEzMzc=", "number": "01/12/2020/TEST"}
    user_api_client.user.user_permissions.add(permission_manage_orders)
    response = user_api_client.post_graphql(REQUEST_INVOICE_MUTATION, variables)
    content = get_graphql_content(response)
    errors = content["data"]["requestInvoice"]["invoiceErrors"][0]
    assert errors["code"] == InvoiceErrorCode.NOT_FOUND.name
    assert errors["field"] == "orderId"


def test_request_invoice_no_permissions(staff_api_client, orders):
    variables = {
        "orderId": graphene.Node.to_global_id("Order", orders[0].pk),
        "number": "01/12/2020/TEST",
    }
    response = staff_api_client.post_graphql(REQUEST_INVOICE_MUTATION, variables)
    assert_no_permission(response)


@mock.patch("saleor.extensions.base_plugin.BasePlugin.invoice_delete")
def test_delete_invoice(plugin_mock, user_api_client, permission_manage_orders, orders):
    invoice = Invoice.objects.create(order=orders[0])
    variables = {"id": graphene.Node.to_global_id("Invoice", invoice.pk)}
    user_api_client.user.user_permissions.add(permission_manage_orders)
    user_api_client.post_graphql(DELETE_INVOICE_MUTATION, variables)
    assert not Invoice.objects.filter(id=invoice.pk).exists()
    assert plugin_mock.called


@mock.patch("saleor.extensions.base_plugin.BasePlugin.invoice_delete")
def test_delete_invoice_invalid_id(
    plugin_mock, user_api_client, permission_manage_orders, orders
):
    variables = {"id": graphene.Node.to_global_id("Invoice", 1337)}
    user_api_client.user.user_permissions.add(permission_manage_orders)
    response = user_api_client.post_graphql(DELETE_INVOICE_MUTATION, variables)
    content = get_graphql_content(response)
    errors = content["data"]["deleteInvoice"]["invoiceErrors"][0]
    assert errors["code"] == InvoiceErrorCode.NOT_FOUND.name
    assert errors["field"] == "id"
    assert not plugin_mock.called


def test_delete_invoice_no_permissions(user_api_client, orders):
    invoice = Invoice.objects.create(order=orders[0])
    variables = {"id": graphene.Node.to_global_id("Invoice", invoice.pk)}
    response = user_api_client.post_graphql(DELETE_INVOICE_MUTATION, variables)
    assert_no_permission(response)


def test_update_invoice(user_api_client, permission_manage_orders, orders):
    invoice = Invoice.objects.create(order=orders[0])
    number = "01/12/2020/TEST"
    url = "http://www.example.com"
    variables = {
        "id": graphene.Node.to_global_id("Invoice", invoice.pk),
        "number": number,
        "url": url,
    }
    user_api_client.user.user_permissions.add(permission_manage_orders)
    response = user_api_client.post_graphql(UPDATE_INVOICE_MUTATION, variables)
    content = get_graphql_content(response)
    invoice.refresh_from_db()
    assert invoice.status == InvoiceStatus.READY
    assert invoice.number == content["data"]["updateInvoice"]["invoice"]["number"]
    assert invoice.url == content["data"]["updateInvoice"]["invoice"]["url"]


def test_update_invoice_single_value(user_api_client, permission_manage_orders, orders):
    number = "01/12/2020/TEST"
    invoice = Invoice.objects.create(order=orders[0], number=number)
    url = "http://www.example.com"
    variables = {
        "id": graphene.Node.to_global_id("Invoice", invoice.pk),
        "url": url,
    }
    user_api_client.user.user_permissions.add(permission_manage_orders)
    response = user_api_client.post_graphql(UPDATE_INVOICE_MUTATION, variables)
    content = get_graphql_content(response)
    invoice.refresh_from_db()
    assert invoice.status == InvoiceStatus.READY
    assert invoice.number == number
    assert invoice.url == content["data"]["updateInvoice"]["invoice"]["url"]


def test_update_invoice_missing_number(
    user_api_client, permission_manage_orders, orders
):
    invoice = Invoice.objects.create(order=orders[0])
    url = "http://www.example.com"
    variables = {
        "id": graphene.Node.to_global_id("Invoice", invoice.pk),
        "url": url,
    }
    user_api_client.user.user_permissions.add(permission_manage_orders)
    response = user_api_client.post_graphql(UPDATE_INVOICE_MUTATION, variables)
    content = get_graphql_content(response)
    invoice.refresh_from_db()
    errors = content["data"]["updateInvoice"]["invoiceErrors"][0]
    assert errors["code"] == InvoiceErrorCode.URL_OR_NUMBER_NOT_SET.name
    assert errors["field"] == "invoice"
    assert invoice.url is None
    assert invoice.status == InvoiceStatus.PENDING


def test_update_invoice_no_permissions(user_api_client, orders):
    invoice = Invoice.objects.create(order=orders[0])
    variables = {
        "id": graphene.Node.to_global_id("Invoice", invoice.pk),
        "number": "01/12/2020/TEST",
        "url": "http://www.example.com",
    }
    response = user_api_client.post_graphql(UPDATE_INVOICE_MUTATION, variables)
    assert_no_permission(response)


def test_update_invoice_invalid_id(user_api_client, permission_manage_orders):
    variables = {"id": "SW52b2ljZToxMzM3", "number": "01/12/2020/TEST"}
    user_api_client.user.user_permissions.add(permission_manage_orders)
    response = user_api_client.post_graphql(UPDATE_INVOICE_MUTATION, variables)
    content = get_graphql_content(response)
<<<<<<< HEAD
    assert content["data"]["updateInvoice"]["errors"][0]["field"] == "id"


def test_create_invoice(user_api_client, permission_manage_orders, orders):
    number = "01/12/2020/TEST"
    url = "http://www.example.com"
    order = orders[0]
    variables = {
        "orderId": graphene.Node.to_global_id("Order", order.pk),
        "number": number,
        "url": url,
    }
    user_api_client.user.user_permissions.add(permission_manage_orders)
    response = user_api_client.post_graphql(CREATE_INVOICE_MUTATION, variables)
    content = get_graphql_content(response)
    invoice = Invoice.objects.get(order_id=order.pk, url=url, number=number)
    assert invoice.url == content["data"]["createInvoice"]["invoice"]["url"]
    assert invoice.number == content["data"]["createInvoice"]["invoice"]["number"]
    assert invoice.status == InvoiceStatus.READY


def test_create_invoice_missing_params(
    user_api_client, permission_manage_orders, orders
):
    order = orders[0]
    number = "01/12/2020/TEST"
    url = "http://www.example.com"
    variable_set = [
        {
            "orderId": graphene.Node.to_global_id("Order", order.pk),
            "number": number,
            "url": None,
        },
        {
            "orderId": graphene.Node.to_global_id("Order", order.pk),
            "number": None,
            "url": url,
        },
    ]
    user_api_client.user.user_permissions.add(permission_manage_orders)
    for variables in variable_set:
        response = user_api_client.post_graphql(CREATE_INVOICE_MUTATION, variables)
        assert response.status_code == 400
    assert not Invoice.objects.filter(
        order_id=order.pk, status=InvoiceStatus.READY
    ).exists()
=======
    errors = content["data"]["updateInvoice"]["invoiceErrors"][0]
    assert errors["code"] == InvoiceErrorCode.NOT_FOUND.name
    assert errors["field"] == "id"
>>>>>>> 0326c1ee
<|MERGE_RESOLUTION|>--- conflicted
+++ resolved
@@ -2835,16 +2835,19 @@
     mutation CreateInvoice($orderId: ID!, $number: String!, $url: String!) {
         createInvoice(
             orderId: $orderId,
-            number: $number,
-            url: $url
+            input: {
+                number: $number,
+                url: $url
+            }
         ) {
             invoice {
                 number
                 url
             }
-            errors {
+            invoiceErrors {
                 field
                 message
+                code
             }
         }
     }
@@ -3033,8 +3036,9 @@
     user_api_client.user.user_permissions.add(permission_manage_orders)
     response = user_api_client.post_graphql(UPDATE_INVOICE_MUTATION, variables)
     content = get_graphql_content(response)
-<<<<<<< HEAD
-    assert content["data"]["updateInvoice"]["errors"][0]["field"] == "id"
+    errors = content["data"]["updateInvoice"]["invoiceErrors"][0]
+    assert errors["code"] == InvoiceErrorCode.NOT_FOUND.name
+    assert errors["field"] == "id"
 
 
 def test_create_invoice(user_api_client, permission_manage_orders, orders):
@@ -3053,6 +3057,20 @@
     assert invoice.url == content["data"]["createInvoice"]["invoice"]["url"]
     assert invoice.number == content["data"]["createInvoice"]["invoice"]["number"]
     assert invoice.status == InvoiceStatus.READY
+
+
+def test_create_invoice_invalid_id(user_api_client, permission_manage_orders):
+    variables = {
+        "orderId": graphene.Node.to_global_id("Order", 1337),
+        "number": "01/12/2020/TEST",
+        "url": "http://www.example.com",
+    }
+    user_api_client.user.user_permissions.add(permission_manage_orders)
+    response = user_api_client.post_graphql(CREATE_INVOICE_MUTATION, variables)
+    content = get_graphql_content(response)
+    errors = content["data"]["createInvoice"]["invoiceErrors"][0]
+    assert errors["code"] == InvoiceErrorCode.NOT_FOUND.name
+    assert errors["field"] == "orderId"
 
 
 def test_create_invoice_missing_params(
@@ -3079,9 +3097,4 @@
         assert response.status_code == 400
     assert not Invoice.objects.filter(
         order_id=order.pk, status=InvoiceStatus.READY
-    ).exists()
-=======
-    errors = content["data"]["updateInvoice"]["invoiceErrors"][0]
-    assert errors["code"] == InvoiceErrorCode.NOT_FOUND.name
-    assert errors["field"] == "id"
->>>>>>> 0326c1ee
+    ).exists()